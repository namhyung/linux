--- conflicted
+++ resolved
@@ -830,20 +830,9 @@
 	 * destination address into skb->cb so we can figure out where
 	 * to send the packet later.
 	 */
-<<<<<<< HEAD
-	dst = skb_dst(skb);
-	n = NULL;
-	if (dst)
-		n = dst_get_neighbour_noref_raw(dst);
-	if ((!dst || !n) && daddr) {
-		struct ipoib_pseudoheader *phdr =
-			(struct ipoib_pseudoheader *) skb_push(skb, sizeof *phdr);
-		memcpy(phdr->hwaddr, daddr, INFINIBAND_ALEN);
-=======
 	if (!skb_dst(skb)) {
 		struct ipoib_cb *cb = (struct ipoib_cb *) skb->cb;
 		memcpy(cb->hwaddr, daddr, INFINIBAND_ALEN);
->>>>>>> e2920638
 	}
 
 	return 0;
