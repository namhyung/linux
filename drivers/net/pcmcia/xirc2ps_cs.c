/* [xirc2ps_cs.c wk 03.11.99] (1.40 1999/11/18 00:06:03)
 * Xircom CreditCard Ethernet Adapter IIps driver
 * Xircom Realport 10/100 (RE-100) driver 
 *
 * This driver supports various Xircom CreditCard Ethernet adapters
 * including the CE2, CE IIps, RE-10, CEM28, CEM33, CE33, CEM56,
 * CE3-100, CE3B, RE-100, REM10BT, and REM56G-100.
 *
 * 2000-09-24 <psheer@icon.co.za> The Xircom CE3B-100 may not
 * autodetect the media properly. In this case use the
 * if_port=1 (for 10BaseT) or if_port=4 (for 100BaseT) options
 * to force the media type.
 * 
 * Written originally by Werner Koch based on David Hinds' skeleton of the
 * PCMCIA driver.
 *
 * Copyright (c) 1997,1998 Werner Koch (dd9jn)
 *
 * This driver is free software; you can redistribute it and/or modify
 * it under the terms of the GNU General Public License as published by
 * the Free Software Foundation; either version 2 of the License, or
 * (at your option) any later version.
 *
 * It is distributed in the hope that it will be useful,
 * but WITHOUT ANY WARRANTY; without even the implied warranty of
 * MERCHANTABILITY or FITNESS FOR A PARTICULAR PURPOSE.  See the
 * GNU General Public License for more details.
 *
 * You should have received a copy of the GNU General Public License
 * along with this program; if not, write to the Free Software
 * Foundation, Inc., 59 Temple Place - Suite 330, Boston, MA 02111-1307, USA
 *
 *
 * ALTERNATIVELY, this driver may be distributed under the terms of
 * the following license, in which case the provisions of this license
 * are required INSTEAD OF the GNU General Public License.  (This clause
 * is necessary due to a potential bad interaction between the GPL and
 * the restrictions contained in a BSD-style copyright.)
 *
 * Redistribution and use in source and binary forms, with or without
 * modification, are permitted provided that the following conditions
 * are met:
 * 1. Redistributions of source code must retain the above copyright
 *    notice, and the entire permission notice in its entirety,
 *    including the disclaimer of warranties.
 * 2. Redistributions in binary form must reproduce the above copyright
 *    notice, this list of conditions and the following disclaimer in the
 *    documentation and/or other materials provided with the distribution.
 * 3. The name of the author may not be used to endorse or promote
 *    products derived from this software without specific prior
 *    written permission.
 *
 * THIS SOFTWARE IS PROVIDED ``AS IS'' AND ANY EXPRESS OR IMPLIED
 * WARRANTIES, INCLUDING, BUT NOT LIMITED TO, THE IMPLIED WARRANTIES
 * OF MERCHANTABILITY AND FITNESS FOR A PARTICULAR PURPOSE ARE
 * DISCLAIMED.  IN NO EVENT SHALL THE AUTHOR BE LIABLE FOR ANY DIRECT,
 * INDIRECT, INCIDENTAL, SPECIAL, EXEMPLARY, OR CONSEQUENTIAL DAMAGES
 * (INCLUDING, BUT NOT LIMITED TO, PROCUREMENT OF SUBSTITUTE GOODS OR
 * SERVICES; LOSS OF USE, DATA, OR PROFITS; OR BUSINESS INTERRUPTION)
 * HOWEVER CAUSED AND ON ANY THEORY OF LIABILITY, WHETHER IN CONTRACT,
 * STRICT LIABILITY, OR TORT (INCLUDING NEGLIGENCE OR OTHERWISE)
 * ARISING IN ANY WAY OUT OF THE USE OF THIS SOFTWARE, EVEN IF ADVISED
 * OF THE POSSIBILITY OF SUCH DAMAGE.
 */

#include <linux/module.h>
#include <linux/kernel.h>
#include <linux/init.h>
#include <linux/ptrace.h>
#include <linux/slab.h>
#include <linux/string.h>
#include <linux/timer.h>
#include <linux/interrupt.h>
#include <linux/in.h>
#include <linux/delay.h>
#include <linux/ethtool.h>
#include <linux/netdevice.h>
#include <linux/etherdevice.h>
#include <linux/skbuff.h>
#include <linux/if_arp.h>
#include <linux/ioport.h>
#include <linux/bitops.h>
#include <linux/mii.h>

#include <pcmcia/cs.h>
#include <pcmcia/cistpl.h>
#include <pcmcia/cisreg.h>
#include <pcmcia/ciscode.h>

#include <asm/io.h>
#include <asm/system.h>
#include <asm/uaccess.h>

#ifndef MANFID_COMPAQ
  #define MANFID_COMPAQ 	   0x0138
  #define MANFID_COMPAQ2	   0x0183  /* is this correct? */
#endif

#include <pcmcia/ds.h>

/* Time in jiffies before concluding Tx hung */
#define TX_TIMEOUT	((400*HZ)/1000)

/****************
 * Some constants used to access the hardware
 */

/* Register offsets and value constans */
#define XIRCREG_CR  0	/* Command register (wr) */
enum xirc_cr {
    TransmitPacket = 0x01,
    SoftReset = 0x02,
    EnableIntr = 0x04,
    ForceIntr  = 0x08,
    ClearTxFIFO = 0x10,
    ClearRxOvrun = 0x20,
    RestartTx	 = 0x40
};
#define XIRCREG_ESR 0	/* Ethernet status register (rd) */
enum xirc_esr {
    FullPktRcvd = 0x01, /* full packet in receive buffer */
    PktRejected = 0x04, /* a packet has been rejected */
    TxPktPend = 0x08,	/* TX Packet Pending */
    IncorPolarity = 0x10,
    MediaSelect = 0x20	/* set if TP, clear if AUI */
};
#define XIRCREG_PR  1	/* Page Register select */
#define XIRCREG_EDP 4	/* Ethernet Data Port Register */
#define XIRCREG_ISR 6	/* Ethernet Interrupt Status Register */
enum xirc_isr {
    TxBufOvr = 0x01,	/* TX Buffer Overflow */
    PktTxed  = 0x02,	/* Packet Transmitted */
    MACIntr  = 0x04,	/* MAC Interrupt occurred */
    TxResGrant = 0x08,	/* Tx Reservation Granted */
    RxFullPkt = 0x20,	/* Rx Full Packet */
    RxPktRej  = 0x40,	/* Rx Packet Rejected */
    ForcedIntr= 0x80	/* Forced Interrupt */
};
#define XIRCREG1_IMR0 12 /* Ethernet Interrupt Mask Register (on page 1)*/
#define XIRCREG1_IMR1 13
#define XIRCREG0_TSO  8  /* Transmit Space Open Register (on page 0)*/
#define XIRCREG0_TRS  10 /* Transmit reservation Size Register (page 0)*/
#define XIRCREG0_DO   12 /* Data Offset Register (page 0) (wr) */
#define XIRCREG0_RSR  12 /* Receive Status Register (page 0) (rd) */
enum xirc_rsr {
    PhyPkt = 0x01,	/* set:physical packet, clear: multicast packet */
    BrdcstPkt = 0x02,	/* set if it is a broadcast packet */
    PktTooLong = 0x04,	/* set if packet length > 1518 */
    AlignErr = 0x10,	/* incorrect CRC and last octet not complete */
    CRCErr = 0x20,	/* incorrect CRC and last octet is complete */
    PktRxOk = 0x80	/* received ok */
};
#define XIRCREG0_PTR 13 /* packets transmitted register (rd) */
#define XIRCREG0_RBC 14 /* receive byte count regsister (rd) */
#define XIRCREG1_ECR 14 /* ethernet configurationn register */
enum xirc_ecr {
    FullDuplex = 0x04,	/* enable full duplex mode */
    LongTPMode = 0x08,	/* adjust for longer lengths of TP cable */
    DisablePolCor = 0x10,/* disable auto polarity correction */
    DisableLinkPulse = 0x20, /* disable link pulse generation */
    DisableAutoTx = 0x40, /* disable auto-transmit */
};
#define XIRCREG2_RBS 8	/* receive buffer start register */
#define XIRCREG2_LED 10 /* LED Configuration register */
/* values for the leds:    Bits 2-0 for led 1
 *  0 disabled		   Bits 5-3 for led 2
 *  1 collision
 *  2 noncollision
 *  3 link_detected
 *  4 incor_polarity
 *  5 jabber
 *  6 auto_assertion
 *  7 rx_tx_activity
 */
#define XIRCREG2_MSR 12 /* Mohawk specific register */

#define XIRCREG4_GPR0 8 /* General Purpose Register 0 */
#define XIRCREG4_GPR1 9 /* General Purpose Register 1 */
#define XIRCREG2_GPR2 13 /* General Purpose Register 2 (page2!)*/
#define XIRCREG4_BOV 10 /* Bonding Version Register */
#define XIRCREG4_LMA 12 /* Local Memory Address Register */
#define XIRCREG4_LMD 14 /* Local Memory Data Port */
/* MAC register can only by accessed with 8 bit operations */
#define XIRCREG40_CMD0 8    /* Command Register (wr) */
enum xirc_cmd { 	    /* Commands */
    Transmit = 0x01,
    EnableRecv = 0x04,
    DisableRecv = 0x08,
    Abort = 0x10,
    Online = 0x20,
    IntrAck = 0x40,
    Offline = 0x80
};
#define XIRCREG5_RHSA0	10  /* Rx Host Start Address */
#define XIRCREG40_RXST0 9   /* Receive Status Register */
#define XIRCREG40_TXST0 11  /* Transmit Status Register 0 */
#define XIRCREG40_TXST1 12  /* Transmit Status Register 10 */
#define XIRCREG40_RMASK0 13  /* Receive Mask Register */
#define XIRCREG40_TMASK0 14  /* Transmit Mask Register 0 */
#define XIRCREG40_TMASK1 15  /* Transmit Mask Register 0 */
#define XIRCREG42_SWC0	8   /* Software Configuration 0 */
#define XIRCREG42_SWC1	9   /* Software Configuration 1 */
#define XIRCREG42_BOC	10  /* Back-Off Configuration */
#define XIRCREG44_TDR0	8   /* Time Domain Reflectometry 0 */
#define XIRCREG44_TDR1	9   /* Time Domain Reflectometry 1 */
#define XIRCREG44_RXBC_LO 10 /* Rx Byte Count 0 (rd) */
#define XIRCREG44_RXBC_HI 11 /* Rx Byte Count 1 (rd) */
#define XIRCREG45_REV	 15 /* Revision Register (rd) */
#define XIRCREG50_IA	8   /* Individual Address (8-13) */

static const char *if_names[] = { "Auto", "10BaseT", "10Base2", "AUI", "100BaseT" };


#define KDBG_XIRC KERN_DEBUG   "xirc2ps_cs: "
#define KERR_XIRC KERN_ERR     "xirc2ps_cs: "
#define KWRN_XIRC KERN_WARNING "xirc2ps_cs: "
#define KNOT_XIRC KERN_NOTICE  "xirc2ps_cs: "
#define KINF_XIRC KERN_INFO    "xirc2ps_cs: "

/* card types */
#define XIR_UNKNOWN  0	/* unknown: not supported */
#define XIR_CE	     1	/* (prodid 1) different hardware: not supported */
#define XIR_CE2      2	/* (prodid 2) */
#define XIR_CE3      3	/* (prodid 3) */
#define XIR_CEM      4	/* (prodid 1) different hardware: not supported */
#define XIR_CEM2     5	/* (prodid 2) */
#define XIR_CEM3     6	/* (prodid 3) */
#define XIR_CEM33    7	/* (prodid 4) */
#define XIR_CEM56M   8	/* (prodid 5) */
#define XIR_CEM56    9	/* (prodid 6) */
#define XIR_CM28    10	/* (prodid 3) modem only: not supported here */
#define XIR_CM33    11	/* (prodid 4) modem only: not supported here */
#define XIR_CM56    12	/* (prodid 5) modem only: not supported here */
#define XIR_CG	    13	/* (prodid 1) GSM modem only: not supported */
#define XIR_CBE     14	/* (prodid 1) cardbus ethernet: not supported */
/*====================================================================*/

/* Module parameters */

MODULE_DESCRIPTION("Xircom PCMCIA ethernet driver");
MODULE_LICENSE("Dual MPL/GPL");

#define INT_MODULE_PARM(n, v) static int n = v; module_param(n, int, 0)

INT_MODULE_PARM(if_port,	0);
INT_MODULE_PARM(full_duplex,	0);
INT_MODULE_PARM(do_sound, 	1);
INT_MODULE_PARM(lockup_hack,	0);  /* anti lockup hack */

/*====================================================================*/

/* We do not process more than these number of bytes during one
 * interrupt. (Of course we receive complete packets, so this is not
 * an exact value).
 * Something between 2000..22000; first value gives best interrupt latency,
 * the second enables the usage of the complete on-chip buffer. We use the
 * high value as the initial value.
 */
static unsigned maxrx_bytes = 22000;

/* MII management prototypes */
static void mii_idle(unsigned int ioaddr);
static void mii_putbit(unsigned int ioaddr, unsigned data);
static int  mii_getbit(unsigned int ioaddr);
static void mii_wbits(unsigned int ioaddr, unsigned data, int len);
static unsigned mii_rd(unsigned int ioaddr, u_char phyaddr, u_char phyreg);
static void mii_wr(unsigned int ioaddr, u_char phyaddr, u_char phyreg,
		   unsigned data, int len);

/*
 * The event() function is this driver's Card Services event handler.
 * It will be called by Card Services when an appropriate card status
 * event is received.  The config() and release() entry points are
 * used to configure or release a socket, in response to card insertion
 * and ejection events.  They are invoked from the event handler.
 */

static int has_ce2_string(struct pcmcia_device * link);
static int xirc2ps_config(struct pcmcia_device * link);
static void xirc2ps_release(struct pcmcia_device * link);

/****************
 * The attach() and detach() entry points are used to create and destroy
 * "instances" of the driver, where each instance represents everything
 * needed to manage one actual PCMCIA card.
 */

static void xirc2ps_detach(struct pcmcia_device *p_dev);

/****************
 * You'll also need to prototype all the functions that will actually
 * be used to talk to your device.  See 'pcmem_cs' for a good example
 * of a fully self-sufficient driver; the other drivers rely more or
 * less on other parts of the kernel.
 */

static irqreturn_t xirc2ps_interrupt(int irq, void *dev_id);

typedef struct local_info_t {
	struct net_device	*dev;
	struct pcmcia_device	*p_dev;

    int card_type;
    int probe_port;
    int silicon; /* silicon revision. 0=old CE2, 1=Scipper, 4=Mohawk */
    int mohawk;  /* a CE3 type card */
    int dingo;	 /* a CEM56 type card */
    int new_mii; /* has full 10baseT/100baseT MII */
    int modem;	 /* is a multi function card (i.e with a modem) */
    void __iomem *dingo_ccr; /* only used for CEM56 cards */
    unsigned last_ptr_value; /* last packets transmitted value */
    const char *manf_str;
    struct work_struct tx_timeout_task;
} local_info_t;

/****************
 * Some more prototypes
 */
static netdev_tx_t do_start_xmit(struct sk_buff *skb,
				       struct net_device *dev);
static void xirc_tx_timeout(struct net_device *dev);
static void xirc2ps_tx_timeout_task(struct work_struct *work);
static void set_addresses(struct net_device *dev);
static void set_multicast_list(struct net_device *dev);
static int set_card_type(struct pcmcia_device *link);
static int do_config(struct net_device *dev, struct ifmap *map);
static int do_open(struct net_device *dev);
static int do_ioctl(struct net_device *dev, struct ifreq *rq, int cmd);
static const struct ethtool_ops netdev_ethtool_ops;
static void hardreset(struct net_device *dev);
static void do_reset(struct net_device *dev, int full);
static int init_mii(struct net_device *dev);
static void do_powerdown(struct net_device *dev);
static int do_stop(struct net_device *dev);

/*=============== Helper functions =========================*/
#define SelectPage(pgnr)   outb((pgnr), ioaddr + XIRCREG_PR)
#define GetByte(reg)	   ((unsigned)inb(ioaddr + (reg)))
#define GetWord(reg)	   ((unsigned)inw(ioaddr + (reg)))
#define PutByte(reg,value) outb((value), ioaddr+(reg))
#define PutWord(reg,value) outw((value), ioaddr+(reg))

/*====== Functions used for debugging =================================*/
#if 0 /* reading regs may change system status */
static void
PrintRegisters(struct net_device *dev)
{
    unsigned int ioaddr = dev->base_addr;

    if (pc_debug > 1) {
	int i, page;

	printk(KDBG_XIRC "Register  common: ");
	for (i = 0; i < 8; i++)
	    printk(" %2.2x", GetByte(i));
	printk("\n");
	for (page = 0; page <= 8; page++) {
	    printk(KDBG_XIRC "Register page %2x: ", page);
	    SelectPage(page);
	    for (i = 8; i < 16; i++)
		printk(" %2.2x", GetByte(i));
	    printk("\n");
	}
	for (page=0x40 ; page <= 0x5f; page++) {
		if (page == 0x43 || (page >= 0x46 && page <= 0x4f) ||
		    (page >= 0x51 && page <=0x5e))
			continue;
	    printk(KDBG_XIRC "Register page %2x: ", page);
	    SelectPage(page);
	    for (i = 8; i < 16; i++)
		printk(" %2.2x", GetByte(i));
	    printk("\n");
	}
    }
}
#endif /* 0 */

/*============== MII Management functions ===============*/

/****************
 * Turn around for read
 */
static void
mii_idle(unsigned int ioaddr)
{
    PutByte(XIRCREG2_GPR2, 0x04|0); /* drive MDCK low */
    udelay(1);
    PutByte(XIRCREG2_GPR2, 0x04|1); /* and drive MDCK high */
    udelay(1);
}

/****************
 * Write a bit to MDI/O
 */
static void
mii_putbit(unsigned int ioaddr, unsigned data)
{
  #if 1
    if (data) {
	PutByte(XIRCREG2_GPR2, 0x0c|2|0); /* set MDIO */
	udelay(1);
	PutByte(XIRCREG2_GPR2, 0x0c|2|1); /* and drive MDCK high */
	udelay(1);
    } else {
	PutByte(XIRCREG2_GPR2, 0x0c|0|0); /* clear MDIO */
	udelay(1);
	PutByte(XIRCREG2_GPR2, 0x0c|0|1); /* and drive MDCK high */
	udelay(1);
    }
  #else
    if (data) {
	PutWord(XIRCREG2_GPR2-1, 0x0e0e);
	udelay(1);
	PutWord(XIRCREG2_GPR2-1, 0x0f0f);
	udelay(1);
    } else {
	PutWord(XIRCREG2_GPR2-1, 0x0c0c);
	udelay(1);
	PutWord(XIRCREG2_GPR2-1, 0x0d0d);
	udelay(1);
    }
  #endif
}

/****************
 * Get a bit from MDI/O
 */
static int
mii_getbit(unsigned int ioaddr)
{
    unsigned d;

    PutByte(XIRCREG2_GPR2, 4|0); /* drive MDCK low */
    udelay(1);
    d = GetByte(XIRCREG2_GPR2); /* read MDIO */
    PutByte(XIRCREG2_GPR2, 4|1); /* drive MDCK high again */
    udelay(1);
    return d & 0x20; /* read MDIO */
}

static void
mii_wbits(unsigned int ioaddr, unsigned data, int len)
{
    unsigned m = 1 << (len-1);
    for (; m; m >>= 1)
	mii_putbit(ioaddr, data & m);
}

static unsigned
mii_rd(unsigned int ioaddr,	u_char phyaddr, u_char phyreg)
{
    int i;
    unsigned data=0, m;

    SelectPage(2);
    for (i=0; i < 32; i++)		/* 32 bit preamble */
	mii_putbit(ioaddr, 1);
    mii_wbits(ioaddr, 0x06, 4); 	/* Start and opcode for read */
    mii_wbits(ioaddr, phyaddr, 5);	/* PHY address to be accessed */
    mii_wbits(ioaddr, phyreg, 5);	/* PHY register to read */
    mii_idle(ioaddr);			/* turn around */
    mii_getbit(ioaddr);

    for (m = 1<<15; m; m >>= 1)
	if (mii_getbit(ioaddr))
	    data |= m;
    mii_idle(ioaddr);
    return data;
}

static void
mii_wr(unsigned int ioaddr, u_char phyaddr, u_char phyreg, unsigned data,
       int len)
{
    int i;

    SelectPage(2);
    for (i=0; i < 32; i++)		/* 32 bit preamble */
	mii_putbit(ioaddr, 1);
    mii_wbits(ioaddr, 0x05, 4); 	/* Start and opcode for write */
    mii_wbits(ioaddr, phyaddr, 5);	/* PHY address to be accessed */
    mii_wbits(ioaddr, phyreg, 5);	/* PHY Register to write */
    mii_putbit(ioaddr, 1);		/* turn around */
    mii_putbit(ioaddr, 0);
    mii_wbits(ioaddr, data, len);	/* And write the data */
    mii_idle(ioaddr);
}

/*============= Main bulk of functions	=========================*/

static const struct net_device_ops netdev_ops = {
	.ndo_open		= do_open,
	.ndo_stop		= do_stop,
	.ndo_start_xmit		= do_start_xmit,
	.ndo_tx_timeout 	= xirc_tx_timeout,
	.ndo_set_config		= do_config,
	.ndo_do_ioctl		= do_ioctl,
	.ndo_set_multicast_list	= set_multicast_list,
	.ndo_change_mtu		= eth_change_mtu,
	.ndo_set_mac_address 	= eth_mac_addr,
	.ndo_validate_addr	= eth_validate_addr,
};

/****************
 * xirc2ps_attach() creates an "instance" of the driver, allocating
 * local data structures for one device.  The device is registered
 * with Card Services.
 *
 * The dev_link structure is initialized, but we don't actually
 * configure the card at this point -- we wait until we receive a
 * card insertion event.
 */

static int
xirc2ps_probe(struct pcmcia_device *link)
{
    struct net_device *dev;
    local_info_t *local;

    dev_dbg(&link->dev, "attach()\n");

    /* Allocate the device structure */
    dev = alloc_etherdev(sizeof(local_info_t));
    if (!dev)
	    return -ENOMEM;
    local = netdev_priv(dev);
    local->dev = dev;
    local->p_dev = link;
    link->priv = dev;

    /* General socket configuration */
    link->conf.Attributes = CONF_ENABLE_IRQ;
    link->conf.IntType = INT_MEMORY_AND_IO;
    link->conf.ConfigIndex = 1;

    /* Fill in card specific entries */
    dev->netdev_ops = &netdev_ops;
    dev->ethtool_ops = &netdev_ethtool_ops;
    dev->watchdog_timeo = TX_TIMEOUT;
    INIT_WORK(&local->tx_timeout_task, xirc2ps_tx_timeout_task);

    return xirc2ps_config(link);
} /* xirc2ps_attach */

/****************
 *  This deletes a driver "instance".  The device is de-registered
 *  with Card Services.  If it has been released, all local data
 *  structures are freed.  Otherwise, the structures will be freed
 *  when the device is released.
 */

static void
xirc2ps_detach(struct pcmcia_device *link)
{
    struct net_device *dev = link->priv;

    dev_dbg(&link->dev, "detach\n");

    unregister_netdev(dev);

    xirc2ps_release(link);

    free_netdev(dev);
} /* xirc2ps_detach */

/****************
 * Detect the type of the card. s is the buffer with the data of tuple 0x20
 * Returns: 0 := not supported
 *		       mediaid=11 and prodid=47
 * Media-Id bits:
 *  Ethernet	    0x01
 *  Tokenring	    0x02
 *  Arcnet	    0x04
 *  Wireless	    0x08
 *  Modem	    0x10
 *  GSM only	    0x20
 * Prod-Id bits:
 *  Pocket	    0x10
 *  External	    0x20
 *  Creditcard	    0x40
 *  Cardbus	    0x80
 *
 */
static int
set_card_type(struct pcmcia_device *link)
{
    struct net_device *dev = link->priv;
    local_info_t *local = netdev_priv(dev);
    u8 *buf;
    unsigned int cisrev, mediaid, prodid;
    size_t len;

    len = pcmcia_get_tuple(link, CISTPL_MANFID, &buf);
    if (len < 5) {
	    dev_err(&link->dev, "invalid CIS -- sorry\n");
	    return 0;
    }

    cisrev = buf[2];
    mediaid = buf[3];
    prodid = buf[4];

    dev_dbg(&link->dev, "cisrev=%02x mediaid=%02x prodid=%02x\n",
	  cisrev, mediaid, prodid);

    local->mohawk = 0;
    local->dingo = 0;
    local->modem = 0;
    local->card_type = XIR_UNKNOWN;
    if (!(prodid & 0x40)) {
	printk(KNOT_XIRC "Ooops: Not a creditcard\n");
	return 0;
    }
    if (!(mediaid & 0x01)) {
	printk(KNOT_XIRC "Not an Ethernet card\n");
	return 0;
    }
    if (mediaid & 0x10) {
	local->modem = 1;
	switch(prodid & 15) {
	  case 1: local->card_type = XIR_CEM   ; break;
	  case 2: local->card_type = XIR_CEM2  ; break;
	  case 3: local->card_type = XIR_CEM3  ; break;
	  case 4: local->card_type = XIR_CEM33 ; break;
	  case 5: local->card_type = XIR_CEM56M;
		  local->mohawk = 1;
		  break;
	  case 6:
	  case 7: /* 7 is the RealPort 10/56 */
		  local->card_type = XIR_CEM56 ;
		  local->mohawk = 1;
		  local->dingo = 1;
		  break;
	}
    } else {
	switch(prodid & 15) {
	  case 1: local->card_type = has_ce2_string(link)? XIR_CE2 : XIR_CE ;
		  break;
	  case 2: local->card_type = XIR_CE2; break;
	  case 3: local->card_type = XIR_CE3;
		  local->mohawk = 1;
		  break;
	}
    }
    if (local->card_type == XIR_CE || local->card_type == XIR_CEM) {
	printk(KNOT_XIRC "Sorry, this is an old CE card\n");
	return 0;
    }
    if (local->card_type == XIR_UNKNOWN)
	printk(KNOT_XIRC "unknown card (mediaid=%02x prodid=%02x)\n",
	       mediaid, prodid);

    return 1;
}

/****************
 * There are some CE2 cards out which claim to be a CE card.
 * This function looks for a "CE2" in the 3rd version field.
 * Returns: true if this is a CE2
 */
static int
has_ce2_string(struct pcmcia_device * p_dev)
{
	if (p_dev->prod_id[2] && strstr(p_dev->prod_id[2], "CE2"))
		return 1;
	return 0;
}

static int
xirc2ps_config_modem(struct pcmcia_device *p_dev,
		     cistpl_cftable_entry_t *cf,
		     cistpl_cftable_entry_t *dflt,
		     unsigned int vcc,
		     void *priv_data)
{
	unsigned int ioaddr;

	if (cf->io.nwin > 0  &&  (cf->io.win[0].base & 0xf) == 8) {
		for (ioaddr = 0x300; ioaddr < 0x400; ioaddr += 0x10) {
			p_dev->resource[1]->start = cf->io.win[0].base;
			p_dev->resource[0]->start = ioaddr;
			if (!pcmcia_request_io(p_dev))
				return 0;
		}
	}
	return -ENODEV;
}

static int
xirc2ps_config_check(struct pcmcia_device *p_dev,
		     cistpl_cftable_entry_t *cf,
		     cistpl_cftable_entry_t *dflt,
		     unsigned int vcc,
		     void *priv_data)
{
	int *pass = priv_data;

	if (cf->io.nwin > 0 && (cf->io.win[0].base & 0xf) == 8) {
		p_dev->resource[1]->start = cf->io.win[0].base;
		p_dev->resource[0]->start = p_dev->resource[1]->start
			+ (*pass ? (cf->index & 0x20 ? -24:8)
			   : (cf->index & 0x20 ?   8:-24));
		if (!pcmcia_request_io(p_dev))
			return 0;
	}
	return -ENODEV;

}


static int pcmcia_get_mac_ce(struct pcmcia_device *p_dev,
			     tuple_t *tuple,
			     void *priv)
{
	struct net_device *dev = priv;
	int i;

	if (tuple->TupleDataLen != 13)
		return -EINVAL;
	if ((tuple->TupleData[0] != 2) || (tuple->TupleData[1] != 1) ||
		(tuple->TupleData[2] != 6))
		return -EINVAL;
	/* another try	(James Lehmer's CE2 version 4.1)*/
	for (i = 2; i < 6; i++)
		dev->dev_addr[i] = tuple->TupleData[i+2];
	return 0;
};


/****************
 * xirc2ps_config() is scheduled to run after a CARD_INSERTION event
 * is received, to configure the PCMCIA socket, and to make the
 * ethernet device available to the system.
 */
static int
xirc2ps_config(struct pcmcia_device * link)
{
    struct net_device *dev = link->priv;
    local_info_t *local = netdev_priv(dev);
    unsigned int ioaddr;
    int err;
    u8 *buf;
    size_t len;

    local->dingo_ccr = NULL;

    dev_dbg(&link->dev, "config\n");

    /* Is this a valid	card */
    if (link->has_manf_id == 0) {
	printk(KNOT_XIRC "manfid not found in CIS\n");
	goto failure;
    }

    switch (link->manf_id) {
      case MANFID_XIRCOM:
	local->manf_str = "Xircom";
	break;
      case MANFID_ACCTON:
	local->manf_str = "Accton";
	break;
      case MANFID_COMPAQ:
      case MANFID_COMPAQ2:
	local->manf_str = "Compaq";
	break;
      case MANFID_INTEL:
	local->manf_str = "Intel";
	break;
      case MANFID_TOSHIBA:
	local->manf_str = "Toshiba";
	break;
      default:
	printk(KNOT_XIRC "Unknown Card Manufacturer ID: 0x%04x\n",
	       (unsigned)link->manf_id);
	goto failure;
    }
    dev_dbg(&link->dev, "found %s card\n", local->manf_str);

    if (!set_card_type(link)) {
	printk(KNOT_XIRC "this card is not supported\n");
	goto failure;
    }

    /* get the ethernet address from the CIS */
    err = pcmcia_get_mac_from_cis(link, dev);

    /* not found: try to get the node-id from tuple 0x89 */
    if (err) {
	    len = pcmcia_get_tuple(link, 0x89, &buf);
	    /* data layout looks like tuple 0x22 */
	    if (buf && len == 8) {
		    if (*buf == CISTPL_FUNCE_LAN_NODE_ID) {
			    int i;
			    for (i = 2; i < 6; i++)
				    dev->dev_addr[i] = buf[i+2];
		    } else
			    err = -1;
	    }
	    kfree(buf);
    }

    if (err)
	err = pcmcia_loop_tuple(link, CISTPL_FUNCE, pcmcia_get_mac_ce, dev);

    if (err) {
	printk(KNOT_XIRC "node-id not found in CIS\n");
	goto failure;
    }

    link->resource[0]->flags |= IO_DATA_PATH_WIDTH_16;
<<<<<<< HEAD
=======
    link->io_lines = 10;
>>>>>>> 56385a12
    if (local->modem) {
	int pass;

	if (do_sound) {
	    link->conf.Attributes |= CONF_ENABLE_SPKR;
	    link->conf.Status |= CCSR_AUDIO_ENA;
	}
	link->resource[1]->end = 8;
	link->resource[1]->flags |= IO_DATA_PATH_WIDTH_8;
	if (local->dingo) {
	    /* Take the Modem IO port from the CIS and scan for a free
	     * Ethernet port */
	    link->resource[0]->end = 16; /* no Mako stuff anymore */
	    if (!pcmcia_loop_config(link, xirc2ps_config_modem, NULL))
		    goto port_found;
	} else {
	    link->resource[0]->end = 18;
	    /* We do 2 passes here: The first one uses the regular mapping and
	     * the second tries again, thereby considering that the 32 ports are
	     * mirrored every 32 bytes. Actually we use a mirrored port for
	     * the Mako if (on the first pass) the COR bit 5 is set.
	     */
	    for (pass=0; pass < 2; pass++)
		    if (!pcmcia_loop_config(link, xirc2ps_config_check, &pass))
			    goto port_found;
	    /* if special option:
	     * try to configure as Ethernet only.
	     * .... */
	}
	printk(KNOT_XIRC "no ports available\n");
    } else {
<<<<<<< HEAD
	link->io_lines = 10;
=======
>>>>>>> 56385a12
	link->resource[0]->end = 16;
	for (ioaddr = 0x300; ioaddr < 0x400; ioaddr += 0x10) {
	    link->resource[0]->start = ioaddr;
	    if (!(err = pcmcia_request_io(link)))
		goto port_found;
	}
	link->resource[0]->start = 0; /* let CS decide */
	if ((err = pcmcia_request_io(link)))
	    goto config_error;
    }
  port_found:
    if (err)
	 goto config_error;

    /****************
     * Now allocate an interrupt line.	Note that this does not
     * actually assign a handler to the interrupt.
     */
    if ((err=pcmcia_request_irq(link, xirc2ps_interrupt)))
	goto config_error;

    /****************
     * This actually configures the PCMCIA socket -- setting up
     * the I/O windows and the interrupt mapping.
     */
    if ((err=pcmcia_request_configuration(link, &link->conf)))
	goto config_error;

    if (local->dingo) {
	win_req_t req;

	/* Reset the modem's BAR to the correct value
	 * This is necessary because in the RequestConfiguration call,
	 * the base address of the ethernet port (BasePort1) is written
	 * to the BAR registers of the modem.
	 */
	err = pcmcia_write_config_byte(link, CISREG_IOBASE_0, (u8)
				link->resource[1]->start & 0xff);
	if (err)
	    goto config_error;

	err = pcmcia_write_config_byte(link, CISREG_IOBASE_1,
				(link->resource[1]->start >> 8) & 0xff);
	if (err)
	    goto config_error;

	/* There is no config entry for the Ethernet part which
	 * is at 0x0800. So we allocate a window into the attribute
	 * memory and write direct to the CIS registers
	 */
	req.Attributes = WIN_DATA_WIDTH_8|WIN_MEMORY_TYPE_AM|WIN_ENABLE;
	req.Base = req.Size = 0;
	req.AccessSpeed = 0;
	if ((err = pcmcia_request_window(link, &req, &link->win)))
	    goto config_error;

	local->dingo_ccr = ioremap(req.Base,0x1000) + 0x0800;
	if ((err = pcmcia_map_mem_page(link, link->win, 0)))
	    goto config_error;

	/* Setup the CCRs; there are no infos in the CIS about the Ethernet
	 * part.
	 */
	writeb(0x47, local->dingo_ccr + CISREG_COR);
	ioaddr = link->resource[0]->start;
	writeb(ioaddr & 0xff	  , local->dingo_ccr + CISREG_IOBASE_0);
	writeb((ioaddr >> 8)&0xff , local->dingo_ccr + CISREG_IOBASE_1);

      #if 0
	{
	    u_char tmp;
	    printk(KERN_INFO "ECOR:");
	    for (i=0; i < 7; i++) {
		tmp = readb(local->dingo_ccr + i*2);
		printk(" %02x", tmp);
	    }
	    printk("\n");
	    printk(KERN_INFO "DCOR:");
	    for (i=0; i < 4; i++) {
		tmp = readb(local->dingo_ccr + 0x20 + i*2);
		printk(" %02x", tmp);
	    }
	    printk("\n");
	    printk(KERN_INFO "SCOR:");
	    for (i=0; i < 10; i++) {
		tmp = readb(local->dingo_ccr + 0x40 + i*2);
		printk(" %02x", tmp);
	    }
	    printk("\n");
	}
      #endif

	writeb(0x01, local->dingo_ccr + 0x20);
	writeb(0x0c, local->dingo_ccr + 0x22);
	writeb(0x00, local->dingo_ccr + 0x24);
	writeb(0x00, local->dingo_ccr + 0x26);
	writeb(0x00, local->dingo_ccr + 0x28);
    }

    /* The if_port symbol can be set when the module is loaded */
    local->probe_port=0;
    if (!if_port) {
	local->probe_port = dev->if_port = 1;
    } else if ((if_port >= 1 && if_port <= 2) ||
	       (local->mohawk && if_port==4))
	dev->if_port = if_port;
    else
	printk(KNOT_XIRC "invalid if_port requested\n");

    /* we can now register the device with the net subsystem */
    dev->irq = link->irq;
    dev->base_addr = link->resource[0]->start;

    if (local->dingo)
	do_reset(dev, 1); /* a kludge to make the cem56 work */

    SET_NETDEV_DEV(dev, &link->dev);

    if ((err=register_netdev(dev))) {
	printk(KNOT_XIRC "register_netdev() failed\n");
	goto config_error;
    }

    /* give some infos about the hardware */
    printk(KERN_INFO "%s: %s: port %#3lx, irq %d, hwaddr %pM\n",
	   dev->name, local->manf_str,(u_long)dev->base_addr, (int)dev->irq,
	   dev->dev_addr);

    return 0;

  config_error:
    xirc2ps_release(link);
    return -ENODEV;

  failure:
    return -ENODEV;
} /* xirc2ps_config */

/****************
 * After a card is removed, xirc2ps_release() will unregister the net
 * device, and release the PCMCIA configuration.  If the device is
 * still open, this will be postponed until it is closed.
 */
static void
xirc2ps_release(struct pcmcia_device *link)
{
	dev_dbg(&link->dev, "release\n");

	if (link->win) {
		struct net_device *dev = link->priv;
		local_info_t *local = netdev_priv(dev);
		if (local->dingo)
			iounmap(local->dingo_ccr - 0x0800);
	}
	pcmcia_disable_device(link);
} /* xirc2ps_release */

/*====================================================================*/


static int xirc2ps_suspend(struct pcmcia_device *link)
{
	struct net_device *dev = link->priv;

	if (link->open) {
		netif_device_detach(dev);
		do_powerdown(dev);
	}

	return 0;
}

static int xirc2ps_resume(struct pcmcia_device *link)
{
	struct net_device *dev = link->priv;

	if (link->open) {
		do_reset(dev,1);
		netif_device_attach(dev);
	}

	return 0;
}


/*====================================================================*/

/****************
 * This is the Interrupt service route.
 */
static irqreturn_t
xirc2ps_interrupt(int irq, void *dev_id)
{
    struct net_device *dev = (struct net_device *)dev_id;
    local_info_t *lp = netdev_priv(dev);
    unsigned int ioaddr;
    u_char saved_page;
    unsigned bytes_rcvd;
    unsigned int_status, eth_status, rx_status, tx_status;
    unsigned rsr, pktlen;
    ulong start_ticks = jiffies; /* fixme: jiffies rollover every 497 days
				  * is this something to worry about?
				  * -- on a laptop?
				  */

    if (!netif_device_present(dev))
	return IRQ_HANDLED;

    ioaddr = dev->base_addr;
    if (lp->mohawk) { /* must disable the interrupt */
	PutByte(XIRCREG_CR, 0);
    }

    pr_debug("%s: interrupt %d at %#x.\n", dev->name, irq, ioaddr);

    saved_page = GetByte(XIRCREG_PR);
    /* Read the ISR to see whats the cause for the interrupt.
     * This also clears the interrupt flags on CE2 cards
     */
    int_status = GetByte(XIRCREG_ISR);
    bytes_rcvd = 0;
  loop_entry:
    if (int_status == 0xff) { /* card may be ejected */
	pr_debug("%s: interrupt %d for dead card\n", dev->name, irq);
	goto leave;
    }
    eth_status = GetByte(XIRCREG_ESR);

    SelectPage(0x40);
    rx_status  = GetByte(XIRCREG40_RXST0);
    PutByte(XIRCREG40_RXST0, (~rx_status & 0xff));
    tx_status = GetByte(XIRCREG40_TXST0);
    tx_status |= GetByte(XIRCREG40_TXST1) << 8;
    PutByte(XIRCREG40_TXST0, 0);
    PutByte(XIRCREG40_TXST1, 0);

    pr_debug("%s: ISR=%#2.2x ESR=%#2.2x RSR=%#2.2x TSR=%#4.4x\n",
	  dev->name, int_status, eth_status, rx_status, tx_status);

    /***** receive section ******/
    SelectPage(0);
    while (eth_status & FullPktRcvd) {
	rsr = GetByte(XIRCREG0_RSR);
	if (bytes_rcvd > maxrx_bytes && (rsr & PktRxOk)) {
	    /* too many bytes received during this int, drop the rest of the
	     * packets */
	    dev->stats.rx_dropped++;
	    pr_debug("%s: RX drop, too much done\n", dev->name);
	} else if (rsr & PktRxOk) {
	    struct sk_buff *skb;

	    pktlen = GetWord(XIRCREG0_RBC);
	    bytes_rcvd += pktlen;

	    pr_debug("rsr=%#02x packet_length=%u\n", rsr, pktlen);

	    skb = dev_alloc_skb(pktlen+3); /* 1 extra so we can use insw */
	    if (!skb) {
		printk(KNOT_XIRC "low memory, packet dropped (size=%u)\n",
		       pktlen);
		dev->stats.rx_dropped++;
	    } else { /* okay get the packet */
		skb_reserve(skb, 2);
		if (lp->silicon == 0 ) { /* work around a hardware bug */
		    unsigned rhsa; /* receive start address */

		    SelectPage(5);
		    rhsa = GetWord(XIRCREG5_RHSA0);
		    SelectPage(0);
		    rhsa += 3; /* skip control infos */
		    if (rhsa >= 0x8000)
			rhsa = 0;
		    if (rhsa + pktlen > 0x8000) {
			unsigned i;
			u_char *buf = skb_put(skb, pktlen);
			for (i=0; i < pktlen ; i++, rhsa++) {
			    buf[i] = GetByte(XIRCREG_EDP);
			    if (rhsa == 0x8000) {
				rhsa = 0;
				i--;
			    }
			}
		    } else {
			insw(ioaddr+XIRCREG_EDP,
				skb_put(skb, pktlen), (pktlen+1)>>1);
		    }
		}
	      #if 0
		else if (lp->mohawk) {
		    /* To use this 32 bit access we should use
		     * a manual optimized loop
		     * Also the words are swapped, we can get more
		     * performance by using 32 bit access and swapping
		     * the words in a register. Will need this for cardbus
		     *
		     * Note: don't forget to change the ALLOC_SKB to .. +3
		     */
		    unsigned i;
		    u_long *p = skb_put(skb, pktlen);
		    register u_long a;
		    unsigned int edpreg = ioaddr+XIRCREG_EDP-2;
		    for (i=0; i < len ; i += 4, p++) {
			a = inl(edpreg);
			__asm__("rorl $16,%0\n\t"
				:"=q" (a)
				: "0" (a));
			*p = a;
		    }
		}
	      #endif
		else {
		    insw(ioaddr+XIRCREG_EDP, skb_put(skb, pktlen),
			    (pktlen+1)>>1);
		}
		skb->protocol = eth_type_trans(skb, dev);
		netif_rx(skb);
		dev->stats.rx_packets++;
		dev->stats.rx_bytes += pktlen;
		if (!(rsr & PhyPkt))
		    dev->stats.multicast++;
	    }
	} else { /* bad packet */
	    pr_debug("rsr=%#02x\n", rsr);
	}
	if (rsr & PktTooLong) {
	    dev->stats.rx_frame_errors++;
	    pr_debug("%s: Packet too long\n", dev->name);
	}
	if (rsr & CRCErr) {
	    dev->stats.rx_crc_errors++;
	    pr_debug("%s: CRC error\n", dev->name);
	}
	if (rsr & AlignErr) {
	    dev->stats.rx_fifo_errors++; /* okay ? */
	    pr_debug("%s: Alignment error\n", dev->name);
	}

	/* clear the received/dropped/error packet */
	PutWord(XIRCREG0_DO, 0x8000); /* issue cmd: skip_rx_packet */

	/* get the new ethernet status */
	eth_status = GetByte(XIRCREG_ESR);
    }
    if (rx_status & 0x10) { /* Receive overrun */
	dev->stats.rx_over_errors++;
	PutByte(XIRCREG_CR, ClearRxOvrun);
	pr_debug("receive overrun cleared\n");
    }

    /***** transmit section ******/
    if (int_status & PktTxed) {
	unsigned n, nn;

	n = lp->last_ptr_value;
	nn = GetByte(XIRCREG0_PTR);
	lp->last_ptr_value = nn;
	if (nn < n) /* rollover */
	    dev->stats.tx_packets += 256 - n;
	else if (n == nn) { /* happens sometimes - don't know why */
	    pr_debug("PTR not changed?\n");
	} else
	    dev->stats.tx_packets += lp->last_ptr_value - n;
	netif_wake_queue(dev);
    }
    if (tx_status & 0x0002) {	/* Execessive collissions */
	pr_debug("tx restarted due to execssive collissions\n");
	PutByte(XIRCREG_CR, RestartTx);  /* restart transmitter process */
    }
    if (tx_status & 0x0040)
	dev->stats.tx_aborted_errors++;

    /* recalculate our work chunk so that we limit the duration of this
     * ISR to about 1/10 of a second.
     * Calculate only if we received a reasonable amount of bytes.
     */
    if (bytes_rcvd > 1000) {
	u_long duration = jiffies - start_ticks;

	if (duration >= HZ/10) { /* if more than about 1/10 second */
	    maxrx_bytes = (bytes_rcvd * (HZ/10)) / duration;
	    if (maxrx_bytes < 2000)
		maxrx_bytes = 2000;
	    else if (maxrx_bytes > 22000)
		maxrx_bytes = 22000;
	    pr_debug("set maxrx=%u (rcvd=%u ticks=%lu)\n",
		  maxrx_bytes, bytes_rcvd, duration);
	} else if (!duration && maxrx_bytes < 22000) {
	    /* now much faster */
	    maxrx_bytes += 2000;
	    if (maxrx_bytes > 22000)
		maxrx_bytes = 22000;
	    pr_debug("set maxrx=%u\n", maxrx_bytes);
	}
    }

  leave:
    if (lockup_hack) {
	if (int_status != 0xff && (int_status = GetByte(XIRCREG_ISR)) != 0)
	    goto loop_entry;
    }
    SelectPage(saved_page);
    PutByte(XIRCREG_CR, EnableIntr);  /* re-enable interrupts */
    /* Instead of dropping packets during a receive, we could
     * force an interrupt with this command:
     *	  PutByte(XIRCREG_CR, EnableIntr|ForceIntr);
     */
    return IRQ_HANDLED;
} /* xirc2ps_interrupt */

/*====================================================================*/

static void
xirc2ps_tx_timeout_task(struct work_struct *work)
{
	local_info_t *local =
		container_of(work, local_info_t, tx_timeout_task);
	struct net_device *dev = local->dev;
    /* reset the card */
    do_reset(dev,1);
    dev->trans_start = jiffies; /* prevent tx timeout */
    netif_wake_queue(dev);
}

static void
xirc_tx_timeout(struct net_device *dev)
{
    local_info_t *lp = netdev_priv(dev);
    dev->stats.tx_errors++;
    printk(KERN_NOTICE "%s: transmit timed out\n", dev->name);
    schedule_work(&lp->tx_timeout_task);
}

static netdev_tx_t
do_start_xmit(struct sk_buff *skb, struct net_device *dev)
{
    local_info_t *lp = netdev_priv(dev);
    unsigned int ioaddr = dev->base_addr;
    int okay;
    unsigned freespace;
    unsigned pktlen = skb->len;

    pr_debug("do_start_xmit(skb=%p, dev=%p) len=%u\n",
	  skb, dev, pktlen);


    /* adjust the packet length to min. required
     * and hope that the buffer is large enough
     * to provide some random data.
     * fixme: For Mohawk we can change this by sending
     * a larger packetlen than we actually have; the chip will
     * pad this in his buffer with random bytes
     */
    if (pktlen < ETH_ZLEN)
    {
        if (skb_padto(skb, ETH_ZLEN))
        	return NETDEV_TX_OK;
	pktlen = ETH_ZLEN;
    }

    netif_stop_queue(dev);
    SelectPage(0);
    PutWord(XIRCREG0_TRS, (u_short)pktlen+2);
    freespace = GetWord(XIRCREG0_TSO);
    okay = freespace & 0x8000;
    freespace &= 0x7fff;
    /* TRS doesn't work - (indeed it is eliminated with sil-rev 1) */
    okay = pktlen +2 < freespace;
    pr_debug("%s: avail. tx space=%u%s\n",
	  dev->name, freespace, okay ? " (okay)":" (not enough)");
    if (!okay) { /* not enough space */
	return NETDEV_TX_BUSY;  /* upper layer may decide to requeue this packet */
    }
    /* send the packet */
    PutWord(XIRCREG_EDP, (u_short)pktlen);
    outsw(ioaddr+XIRCREG_EDP, skb->data, pktlen>>1);
    if (pktlen & 1)
	PutByte(XIRCREG_EDP, skb->data[pktlen-1]);

    if (lp->mohawk)
	PutByte(XIRCREG_CR, TransmitPacket|EnableIntr);

    dev_kfree_skb (skb);
    dev->stats.tx_bytes += pktlen;
    netif_start_queue(dev);
    return NETDEV_TX_OK;
}

struct set_address_info {
	int reg_nr;
	int page_nr;
	int mohawk;
	unsigned int ioaddr;
};

static void set_address(struct set_address_info *sa_info, char *addr)
{
	unsigned int ioaddr = sa_info->ioaddr;
	int i;

	for (i = 0; i < 6; i++) {
		if (sa_info->reg_nr > 15) {
			sa_info->reg_nr = 8;
			sa_info->page_nr++;
			SelectPage(sa_info->page_nr);
		}
		if (sa_info->mohawk)
			PutByte(sa_info->reg_nr++, addr[5 - i]);
		else
			PutByte(sa_info->reg_nr++, addr[i]);
	}
}

/****************
 * Set all addresses: This first one is the individual address,
 * the next 9 addresses are taken from the multicast list and
 * the rest is filled with the individual address.
 */
static void set_addresses(struct net_device *dev)
{
	unsigned int ioaddr = dev->base_addr;
	local_info_t *lp = netdev_priv(dev);
	struct netdev_hw_addr *ha;
	struct set_address_info sa_info;
	int i;

	/*
	 * Setup the info structure so that by first set_address call it will do
	 * SelectPage with the right page number. Hence these ones here.
	 */
	sa_info.reg_nr = 15 + 1;
	sa_info.page_nr = 0x50 - 1;
	sa_info.mohawk = lp->mohawk;
	sa_info.ioaddr = ioaddr;

	set_address(&sa_info, dev->dev_addr);
	i = 0;
	netdev_for_each_mc_addr(ha, dev) {
		if (i++ == 9)
			break;
		set_address(&sa_info, ha->addr);
	}
	while (i++ < 9)
		set_address(&sa_info, dev->dev_addr);
	SelectPage(0);
}

/****************
 * Set or clear the multicast filter for this adaptor.
 * We can filter up to 9 addresses, if more are requested we set
 * multicast promiscuous mode.
 */

static void
set_multicast_list(struct net_device *dev)
{
    unsigned int ioaddr = dev->base_addr;
    unsigned value;

    SelectPage(0x42);
    value = GetByte(XIRCREG42_SWC1) & 0xC0;

    if (dev->flags & IFF_PROMISC) { /* snoop */
	PutByte(XIRCREG42_SWC1, value | 0x06); /* set MPE and PME */
    } else if (netdev_mc_count(dev) > 9 || (dev->flags & IFF_ALLMULTI)) {
	PutByte(XIRCREG42_SWC1, value | 0x02); /* set MPE */
    } else if (!netdev_mc_empty(dev)) {
	/* the chip can filter 9 addresses perfectly */
	PutByte(XIRCREG42_SWC1, value | 0x01);
	SelectPage(0x40);
	PutByte(XIRCREG40_CMD0, Offline);
	set_addresses(dev);
	SelectPage(0x40);
	PutByte(XIRCREG40_CMD0, EnableRecv | Online);
    } else { /* standard usage */
	PutByte(XIRCREG42_SWC1, value | 0x00);
    }
    SelectPage(0);
}

static int
do_config(struct net_device *dev, struct ifmap *map)
{
    local_info_t *local = netdev_priv(dev);

    pr_debug("do_config(%p)\n", dev);
    if (map->port != 255 && map->port != dev->if_port) {
	if (map->port > 4)
	    return -EINVAL;
	if (!map->port) {
	    local->probe_port = 1;
	    dev->if_port = 1;
	} else {
	    local->probe_port = 0;
	    dev->if_port = map->port;
	}
	printk(KERN_INFO "%s: switching to %s port\n",
	       dev->name, if_names[dev->if_port]);
	do_reset(dev,1);  /* not the fine way :-) */
    }
    return 0;
}

/****************
 * Open the driver
 */
static int
do_open(struct net_device *dev)
{
    local_info_t *lp = netdev_priv(dev);
    struct pcmcia_device *link = lp->p_dev;

    dev_dbg(&link->dev, "do_open(%p)\n", dev);

    /* Check that the PCMCIA card is still here. */
    /* Physical device present signature. */
    if (!pcmcia_dev_present(link))
	return -ENODEV;

    /* okay */
    link->open++;

    netif_start_queue(dev);
    do_reset(dev,1);

    return 0;
}

static void netdev_get_drvinfo(struct net_device *dev,
			       struct ethtool_drvinfo *info)
{
	strcpy(info->driver, "xirc2ps_cs");
	sprintf(info->bus_info, "PCMCIA 0x%lx", dev->base_addr);
}

static const struct ethtool_ops netdev_ethtool_ops = {
	.get_drvinfo		= netdev_get_drvinfo,
};

static int
do_ioctl(struct net_device *dev, struct ifreq *rq, int cmd)
{
    local_info_t *local = netdev_priv(dev);
    unsigned int ioaddr = dev->base_addr;
    struct mii_ioctl_data *data = if_mii(rq);

    pr_debug("%s: ioctl(%-.6s, %#04x) %04x %04x %04x %04x\n",
	  dev->name, rq->ifr_ifrn.ifrn_name, cmd,
	  data->phy_id, data->reg_num, data->val_in, data->val_out);

    if (!local->mohawk)
	return -EOPNOTSUPP;

    switch(cmd) {
      case SIOCGMIIPHY:		/* Get the address of the PHY in use. */
	data->phy_id = 0;	/* we have only this address */
	/* fall through */
      case SIOCGMIIREG:		/* Read the specified MII register. */
	data->val_out = mii_rd(ioaddr, data->phy_id & 0x1f,
			       data->reg_num & 0x1f);
	break;
      case SIOCSMIIREG:		/* Write the specified MII register */
	mii_wr(ioaddr, data->phy_id & 0x1f, data->reg_num & 0x1f, data->val_in,
	       16);
	break;
      default:
	return -EOPNOTSUPP;
    }
    return 0;
}

static void
hardreset(struct net_device *dev)
{
    local_info_t *local = netdev_priv(dev);
    unsigned int ioaddr = dev->base_addr;

    SelectPage(4);
    udelay(1);
    PutByte(XIRCREG4_GPR1, 0);	     /* clear bit 0: power down */
    msleep(40);				     /* wait 40 msec */
    if (local->mohawk)
	PutByte(XIRCREG4_GPR1, 1);	 /* set bit 0: power up */
    else
	PutByte(XIRCREG4_GPR1, 1 | 4);	 /* set bit 0: power up, bit 2: AIC */
    msleep(20);			     /* wait 20 msec */
}

static void
do_reset(struct net_device *dev, int full)
{
    local_info_t *local = netdev_priv(dev);
    unsigned int ioaddr = dev->base_addr;
    unsigned value;

    pr_debug("%s: do_reset(%p,%d)\n", dev? dev->name:"eth?", dev, full);

    hardreset(dev);
    PutByte(XIRCREG_CR, SoftReset); /* set */
    msleep(20);			     /* wait 20 msec */
    PutByte(XIRCREG_CR, 0);	     /* clear */
    msleep(40);			     /* wait 40 msec */
    if (local->mohawk) {
	SelectPage(4);
	/* set pin GP1 and GP2 to output  (0x0c)
	 * set GP1 to low to power up the ML6692 (0x00)
	 * set GP2 to high to power up the 10Mhz chip  (0x02)
	 */
	PutByte(XIRCREG4_GPR0, 0x0e);
    }

    /* give the circuits some time to power up */
    msleep(500);			/* about 500ms */

    local->last_ptr_value = 0;
    local->silicon = local->mohawk ? (GetByte(XIRCREG4_BOV) & 0x70) >> 4
				   : (GetByte(XIRCREG4_BOV) & 0x30) >> 4;

    if (local->probe_port) {
	if (!local->mohawk) {
	    SelectPage(4);
	    PutByte(XIRCREG4_GPR0, 4);
	    local->probe_port = 0;
	}
    } else if (dev->if_port == 2) { /* enable 10Base2 */
	SelectPage(0x42);
	PutByte(XIRCREG42_SWC1, 0xC0);
    } else { /* enable 10BaseT */
	SelectPage(0x42);
	PutByte(XIRCREG42_SWC1, 0x80);
    }
    msleep(40);			     /* wait 40 msec to let it complete */

  #if 0
    {
	SelectPage(0);
	value = GetByte(XIRCREG_ESR);	 /* read the ESR */
	printk(KERN_DEBUG "%s: ESR is: %#02x\n", dev->name, value);
    }
  #endif

    /* setup the ECR */
    SelectPage(1);
    PutByte(XIRCREG1_IMR0, 0xff); /* allow all ints */
    PutByte(XIRCREG1_IMR1, 1	); /* and Set TxUnderrunDetect */
    value = GetByte(XIRCREG1_ECR);
  #if 0
    if (local->mohawk)
	value |= DisableLinkPulse;
    PutByte(XIRCREG1_ECR, value);
  #endif
    pr_debug("%s: ECR is: %#02x\n", dev->name, value);

    SelectPage(0x42);
    PutByte(XIRCREG42_SWC0, 0x20); /* disable source insertion */

    if (local->silicon != 1) {
	/* set the local memory dividing line.
	 * The comments in the sample code say that this is only
	 * settable with the scipper version 2 which is revision 0.
	 * Always for CE3 cards
	 */
	SelectPage(2);
	PutWord(XIRCREG2_RBS, 0x2000);
    }

    if (full)
	set_addresses(dev);

    /* Hardware workaround:
     * The receive byte pointer after reset is off by 1 so we need
     * to move the offset pointer back to 0.
     */
    SelectPage(0);
    PutWord(XIRCREG0_DO, 0x2000); /* change offset command, off=0 */

    /* setup MAC IMRs and clear status registers */
    SelectPage(0x40);		     /* Bit 7 ... bit 0 */
    PutByte(XIRCREG40_RMASK0, 0xff); /* ROK, RAB, rsv, RO, CRC, AE, PTL, MP */
    PutByte(XIRCREG40_TMASK0, 0xff); /* TOK, TAB, SQE, LL, TU, JAB, EXC, CRS */
    PutByte(XIRCREG40_TMASK1, 0xb0); /* rsv, rsv, PTD, EXT, rsv,rsv,rsv, rsv*/
    PutByte(XIRCREG40_RXST0,  0x00); /* ROK, RAB, REN, RO, CRC, AE, PTL, MP */
    PutByte(XIRCREG40_TXST0,  0x00); /* TOK, TAB, SQE, LL, TU, JAB, EXC, CRS */
    PutByte(XIRCREG40_TXST1,  0x00); /* TEN, rsv, PTD, EXT, retry_counter:4  */

    if (full && local->mohawk && init_mii(dev)) {
	if (dev->if_port == 4 || local->dingo || local->new_mii) {
	    printk(KERN_INFO "%s: MII selected\n", dev->name);
	    SelectPage(2);
	    PutByte(XIRCREG2_MSR, GetByte(XIRCREG2_MSR) | 0x08);
	    msleep(20);
	} else {
	    printk(KERN_INFO "%s: MII detected; using 10mbs\n",
		   dev->name);
	    SelectPage(0x42);
	    if (dev->if_port == 2) /* enable 10Base2 */
		PutByte(XIRCREG42_SWC1, 0xC0);
	    else  /* enable 10BaseT */
		PutByte(XIRCREG42_SWC1, 0x80);
	    msleep(40);			/* wait 40 msec to let it complete */
	}
	if (full_duplex)
	    PutByte(XIRCREG1_ECR, GetByte(XIRCREG1_ECR | FullDuplex));
    } else {  /* No MII */
	SelectPage(0);
	value = GetByte(XIRCREG_ESR);	 /* read the ESR */
	dev->if_port = (value & MediaSelect) ? 1 : 2;
    }

    /* configure the LEDs */
    SelectPage(2);
    if (dev->if_port == 1 || dev->if_port == 4) /* TP: Link and Activity */
	PutByte(XIRCREG2_LED, 0x3b);
    else			      /* Coax: Not-Collision and Activity */
	PutByte(XIRCREG2_LED, 0x3a);

    if (local->dingo)
	PutByte(0x0b, 0x04); /* 100 Mbit LED */

    /* enable receiver and put the mac online */
    if (full) {
	set_multicast_list(dev);
	SelectPage(0x40);
	PutByte(XIRCREG40_CMD0, EnableRecv | Online);
    }

    /* setup Ethernet IMR and enable interrupts */
    SelectPage(1);
    PutByte(XIRCREG1_IMR0, 0xff);
    udelay(1);
    SelectPage(0);
    PutByte(XIRCREG_CR, EnableIntr);
    if (local->modem && !local->dingo) { /* do some magic */
	if (!(GetByte(0x10) & 0x01))
	    PutByte(0x10, 0x11); /* unmask master-int bit */
    }

    if (full)
	printk(KERN_INFO "%s: media %s, silicon revision %d\n",
	       dev->name, if_names[dev->if_port], local->silicon);
    /* We should switch back to page 0 to avoid a bug in revision 0
     * where regs with offset below 8 can't be read after an access
     * to the MAC registers */
    SelectPage(0);
}

/****************
 * Initialize the Media-Independent-Interface
 * Returns: True if we have a good MII
 */
static int
init_mii(struct net_device *dev)
{
    local_info_t *local = netdev_priv(dev);
    unsigned int ioaddr = dev->base_addr;
    unsigned control, status, linkpartner;
    int i;

    if (if_port == 4 || if_port == 1) { /* force 100BaseT or 10BaseT */
	dev->if_port = if_port;
	local->probe_port = 0;
	return 1;
    }

    status = mii_rd(ioaddr,  0, 1);
    if ((status & 0xff00) != 0x7800)
	return 0; /* No MII */

    local->new_mii = (mii_rd(ioaddr, 0, 2) != 0xffff);
    
    if (local->probe_port)
	control = 0x1000; /* auto neg */
    else if (dev->if_port == 4)
	control = 0x2000; /* no auto neg, 100mbs mode */
    else
	control = 0x0000; /* no auto neg, 10mbs mode */
    mii_wr(ioaddr,  0, 0, control, 16);
    udelay(100);
    control = mii_rd(ioaddr, 0, 0);

    if (control & 0x0400) {
	printk(KERN_NOTICE "%s can't take PHY out of isolation mode\n",
	       dev->name);
	local->probe_port = 0;
	return 0;
    }

    if (local->probe_port) {
	/* according to the DP83840A specs the auto negotiation process
	 * may take up to 3.5 sec, so we use this also for our ML6692
	 * Fixme: Better to use a timer here!
	 */
	for (i=0; i < 35; i++) {
	    msleep(100);	 /* wait 100 msec */
	    status = mii_rd(ioaddr,  0, 1);
	    if ((status & 0x0020) && (status & 0x0004))
		break;
	}

	if (!(status & 0x0020)) {
	    printk(KERN_INFO "%s: autonegotiation failed;"
		   " using 10mbs\n", dev->name);
	    if (!local->new_mii) {
		control = 0x0000;
		mii_wr(ioaddr,  0, 0, control, 16);
		udelay(100);
		SelectPage(0);
		dev->if_port = (GetByte(XIRCREG_ESR) & MediaSelect) ? 1 : 2;
	    }
	} else {
	    linkpartner = mii_rd(ioaddr, 0, 5);
	    printk(KERN_INFO "%s: MII link partner: %04x\n",
		   dev->name, linkpartner);
	    if (linkpartner & 0x0080) {
		dev->if_port = 4;
	    } else
		dev->if_port = 1;
	}
    }

    return 1;
}

static void
do_powerdown(struct net_device *dev)
{

    unsigned int ioaddr = dev->base_addr;

    pr_debug("do_powerdown(%p)\n", dev);

    SelectPage(4);
    PutByte(XIRCREG4_GPR1, 0);	     /* clear bit 0: power down */
    SelectPage(0);
}

static int
do_stop(struct net_device *dev)
{
    unsigned int ioaddr = dev->base_addr;
    local_info_t *lp = netdev_priv(dev);
    struct pcmcia_device *link = lp->p_dev;

    dev_dbg(&link->dev, "do_stop(%p)\n", dev);

    if (!link)
	return -ENODEV;

    netif_stop_queue(dev);

    SelectPage(0);
    PutByte(XIRCREG_CR, 0);  /* disable interrupts */
    SelectPage(0x01);
    PutByte(XIRCREG1_IMR0, 0x00); /* forbid all ints */
    SelectPage(4);
    PutByte(XIRCREG4_GPR1, 0);	/* clear bit 0: power down */
    SelectPage(0);

    link->open--;
    return 0;
}

static struct pcmcia_device_id xirc2ps_ids[] = {
	PCMCIA_PFC_DEVICE_MANF_CARD(0, 0x0089, 0x110a),
	PCMCIA_PFC_DEVICE_MANF_CARD(0, 0x0138, 0x110a),
	PCMCIA_PFC_DEVICE_PROD_ID13(0, "Xircom", "CEM28", 0x2e3ee845, 0x0ea978ea),
	PCMCIA_PFC_DEVICE_PROD_ID13(0, "Xircom", "CEM33", 0x2e3ee845, 0x80609023),
	PCMCIA_PFC_DEVICE_PROD_ID13(0, "Xircom", "CEM56", 0x2e3ee845, 0xa650c32a),
	PCMCIA_PFC_DEVICE_PROD_ID13(0, "Xircom", "REM10", 0x2e3ee845, 0x76df1d29),
	PCMCIA_PFC_DEVICE_PROD_ID13(0, "Xircom", "XEM5600", 0x2e3ee845, 0xf1403719),
	PCMCIA_PFC_DEVICE_PROD_ID12(0, "Xircom", "CreditCard Ethernet+Modem II", 0x2e3ee845, 0xeca401bf),
	PCMCIA_DEVICE_MANF_CARD(0x01bf, 0x010a),
	PCMCIA_DEVICE_PROD_ID13("Toshiba Information Systems", "TPCENET", 0x1b3b94fe, 0xf381c1a2),
	PCMCIA_DEVICE_PROD_ID13("Xircom", "CE3-10/100", 0x2e3ee845, 0x0ec0ac37),
	PCMCIA_DEVICE_PROD_ID13("Xircom", "PS-CE2-10", 0x2e3ee845, 0x947d9073),
	PCMCIA_DEVICE_PROD_ID13("Xircom", "R2E-100BTX", 0x2e3ee845, 0x2464a6e3),
	PCMCIA_DEVICE_PROD_ID13("Xircom", "RE-10", 0x2e3ee845, 0x3e08d609),
	PCMCIA_DEVICE_PROD_ID13("Xircom", "XE2000", 0x2e3ee845, 0xf7188e46),
	PCMCIA_DEVICE_PROD_ID12("Compaq", "Ethernet LAN Card", 0x54f7c49c, 0x9fd2f0a2),
	PCMCIA_DEVICE_PROD_ID12("Compaq", "Netelligent 10/100 PC Card", 0x54f7c49c, 0xefe96769),
	PCMCIA_DEVICE_PROD_ID12("Intel", "EtherExpress(TM) PRO/100 PC Card Mobile Adapter16", 0x816cc815, 0x174397db),
	PCMCIA_DEVICE_PROD_ID12("Toshiba", "10/100 Ethernet PC Card", 0x44a09d9c, 0xb44deecf),
	/* also matches CFE-10 cards! */
	/* PCMCIA_DEVICE_MANF_CARD(0x0105, 0x010a), */
	PCMCIA_DEVICE_NULL,
};
MODULE_DEVICE_TABLE(pcmcia, xirc2ps_ids);


static struct pcmcia_driver xirc2ps_cs_driver = {
	.owner		= THIS_MODULE,
	.drv		= {
		.name	= "xirc2ps_cs",
	},
	.probe		= xirc2ps_probe,
	.remove		= xirc2ps_detach,
	.id_table       = xirc2ps_ids,
	.suspend	= xirc2ps_suspend,
	.resume		= xirc2ps_resume,
};

static int __init
init_xirc2ps_cs(void)
{
	return pcmcia_register_driver(&xirc2ps_cs_driver);
}

static void __exit
exit_xirc2ps_cs(void)
{
	pcmcia_unregister_driver(&xirc2ps_cs_driver);
}

module_init(init_xirc2ps_cs);
module_exit(exit_xirc2ps_cs);

#ifndef MODULE
static int __init setup_xirc2ps_cs(char *str)
{
	/* if_port, full_duplex, do_sound, lockup_hack
	 */
	int ints[10] = { -1 };

	str = get_options(str, 9, ints);

#define MAYBE_SET(X,Y) if (ints[0] >= Y && ints[Y] != -1) { X = ints[Y]; }
	MAYBE_SET(if_port, 3);
	MAYBE_SET(full_duplex, 4);
	MAYBE_SET(do_sound, 5);
	MAYBE_SET(lockup_hack, 6);
#undef  MAYBE_SET

	return 1;
}

__setup("xirc2ps_cs=", setup_xirc2ps_cs);
#endif<|MERGE_RESOLUTION|>--- conflicted
+++ resolved
@@ -808,10 +808,7 @@
     }
 
     link->resource[0]->flags |= IO_DATA_PATH_WIDTH_16;
-<<<<<<< HEAD
-=======
     link->io_lines = 10;
->>>>>>> 56385a12
     if (local->modem) {
 	int pass;
 
@@ -843,10 +840,6 @@
 	}
 	printk(KNOT_XIRC "no ports available\n");
     } else {
-<<<<<<< HEAD
-	link->io_lines = 10;
-=======
->>>>>>> 56385a12
 	link->resource[0]->end = 16;
 	for (ioaddr = 0x300; ioaddr < 0x400; ioaddr += 0x10) {
 	    link->resource[0]->start = ioaddr;
