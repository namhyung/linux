--- conflicted
+++ resolved
@@ -1049,14 +1049,9 @@
 		 */
 		if (type == HUB_INIT) {
 			delay = hub_power_on(hub, false);
-<<<<<<< HEAD
 			INIT_DELAYED_WORK(&hub->init_work, hub_init_func2);
-			schedule_delayed_work(&hub->init_work,
-=======
-			PREPARE_DELAYED_WORK(&hub->init_work, hub_init_func2);
 			queue_delayed_work(system_power_efficient_wq,
 					&hub->init_work,
->>>>>>> 940ab8f1
 					msecs_to_jiffies(delay));
 
 			/* Suppress autosuspend until init is done */
@@ -1209,14 +1204,9 @@
 
 		/* Don't do a long sleep inside a workqueue routine */
 		if (type == HUB_INIT2) {
-<<<<<<< HEAD
 			INIT_DELAYED_WORK(&hub->init_work, hub_init_func3);
-			schedule_delayed_work(&hub->init_work,
-=======
-			PREPARE_DELAYED_WORK(&hub->init_work, hub_init_func3);
 			queue_delayed_work(system_power_efficient_wq,
 					&hub->init_work,
->>>>>>> 940ab8f1
 					msecs_to_jiffies(delay));
 			return;		/* Continues at init3: below */
 		} else {
