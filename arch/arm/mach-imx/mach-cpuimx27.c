/*
 * Copyright (C) 2009 Eric Benard - eric@eukrea.com
 *
 * Based on pcm038.c which is :
 * Copyright 2007 Robert Schwebel <r.schwebel@pengutronix.de>, Pengutronix
 * Copyright (C) 2008 Juergen Beisert (kernel@pengutronix.de)
 *
 * This program is free software; you can redistribute it and/or
 * modify it under the terms of the GNU General Public License
 * as published by the Free Software Foundation; either version 2
 * of the License, or (at your option) any later version.
 * This program is distributed in the hope that it will be useful,
 * but WITHOUT ANY WARRANTY; without even the implied warranty of
 * MERCHANTABILITY or FITNESS FOR A PARTICULAR PURPOSE.  See the
 * GNU General Public License for more details.
 *
 * You should have received a copy of the GNU General Public License
 * along with this program; if not, write to the Free Software
 * Foundation, Inc., 51 Franklin Street, Fifth Floor, Boston,
 * MA 02110-1301, USA.
 */

#include <linux/i2c.h>
#include <linux/io.h>
#include <linux/mtd/plat-ram.h>
#include <linux/mtd/physmap.h>
#include <linux/platform_device.h>
#include <linux/serial_8250.h>
#include <linux/usb/otg.h>
#include <linux/usb/ulpi.h>

#include <asm/mach-types.h>
#include <asm/mach/arch.h>
#include <asm/mach/time.h>
#include <asm/mach/map.h>

#include <mach/eukrea-baseboards.h>
#include <mach/common.h>
#include <mach/hardware.h>
#include <mach/iomux-mx27.h>
#include <mach/ulpi.h>

#include "devices-imx27.h"

static const int eukrea_cpuimx27_pins[] __initconst = {
	/* UART1 */
	PE12_PF_UART1_TXD,
	PE13_PF_UART1_RXD,
	PE14_PF_UART1_CTS,
	PE15_PF_UART1_RTS,
	/* UART4 */
#if defined(MACH_EUKREA_CPUIMX27_USEUART4)
	PB26_AF_UART4_RTS,
	PB28_AF_UART4_TXD,
	PB29_AF_UART4_CTS,
	PB31_AF_UART4_RXD,
#endif
	/* FEC */
	PD0_AIN_FEC_TXD0,
	PD1_AIN_FEC_TXD1,
	PD2_AIN_FEC_TXD2,
	PD3_AIN_FEC_TXD3,
	PD4_AOUT_FEC_RX_ER,
	PD5_AOUT_FEC_RXD1,
	PD6_AOUT_FEC_RXD2,
	PD7_AOUT_FEC_RXD3,
	PD8_AF_FEC_MDIO,
	PD9_AIN_FEC_MDC,
	PD10_AOUT_FEC_CRS,
	PD11_AOUT_FEC_TX_CLK,
	PD12_AOUT_FEC_RXD0,
	PD13_AOUT_FEC_RX_DV,
	PD14_AOUT_FEC_RX_CLK,
	PD15_AOUT_FEC_COL,
	PD16_AIN_FEC_TX_ER,
	PF23_AIN_FEC_TX_EN,
	/* I2C1 */
	PD17_PF_I2C_DATA,
	PD18_PF_I2C_CLK,
	/* SDHC2 */
#if defined(CONFIG_MACH_EUKREA_CPUIMX27_USESDHC2)
	PB4_PF_SD2_D0,
	PB5_PF_SD2_D1,
	PB6_PF_SD2_D2,
	PB7_PF_SD2_D3,
	PB8_PF_SD2_CMD,
	PB9_PF_SD2_CLK,
#endif
#if defined(CONFIG_SERIAL_8250) || defined(CONFIG_SERIAL_8250_MODULE)
	/* Quad UART's IRQ */
	GPIO_PORTB | 22 | GPIO_GPIO | GPIO_IN,
	GPIO_PORTB | 23 | GPIO_GPIO | GPIO_IN,
	GPIO_PORTB | 27 | GPIO_GPIO | GPIO_IN,
	GPIO_PORTB | 30 | GPIO_GPIO | GPIO_IN,
#endif
	/* OTG */
	PC7_PF_USBOTG_DATA5,
	PC8_PF_USBOTG_DATA6,
	PC9_PF_USBOTG_DATA0,
	PC10_PF_USBOTG_DATA2,
	PC11_PF_USBOTG_DATA1,
	PC12_PF_USBOTG_DATA4,
	PC13_PF_USBOTG_DATA3,
	PE0_PF_USBOTG_NXT,
	PE1_PF_USBOTG_STP,
	PE2_PF_USBOTG_DIR,
	PE24_PF_USBOTG_CLK,
	PE25_PF_USBOTG_DATA7,
	/* USBH2 */
	PA0_PF_USBH2_CLK,
	PA1_PF_USBH2_DIR,
	PA2_PF_USBH2_DATA7,
	PA3_PF_USBH2_NXT,
	PA4_PF_USBH2_STP,
	PD19_AF_USBH2_DATA4,
	PD20_AF_USBH2_DATA3,
	PD21_AF_USBH2_DATA6,
	PD22_AF_USBH2_DATA0,
	PD23_AF_USBH2_DATA2,
	PD24_AF_USBH2_DATA1,
	PD26_AF_USBH2_DATA5,
};

static struct physmap_flash_data eukrea_cpuimx27_flash_data = {
	.width = 2,
};

static struct resource eukrea_cpuimx27_flash_resource = {
	.start = 0xc0000000,
	.end   = 0xc3ffffff,
	.flags = IORESOURCE_MEM,
};

static struct platform_device eukrea_cpuimx27_nor_mtd_device = {
	.name = "physmap-flash",
	.id = 0,
	.dev = {
		.platform_data = &eukrea_cpuimx27_flash_data,
	},
	.num_resources = 1,
	.resource = &eukrea_cpuimx27_flash_resource,
};

static const struct imxuart_platform_data uart_pdata __initconst = {
	.flags = IMXUART_HAVE_RTSCTS,
};

static const struct mxc_nand_platform_data
cpuimx27_nand_board_info __initconst = {
	.width = 1,
	.hw_ecc = 1,
};

static struct platform_device *platform_devices[] __initdata = {
	&eukrea_cpuimx27_nor_mtd_device,
};

static const struct imxi2c_platform_data cpuimx27_i2c1_data __initconst = {
	.bitrate = 100000,
};

static struct i2c_board_info eukrea_cpuimx27_i2c_devices[] = {
	{
		I2C_BOARD_INFO("pcf8563", 0x51),
	},
};

#if defined(CONFIG_SERIAL_8250) || defined(CONFIG_SERIAL_8250_MODULE)
static struct plat_serial8250_port serial_platform_data[] = {
	{
		.mapbase = (unsigned long)(MX27_CS3_BASE_ADDR + 0x200000),
		.irq = IRQ_GPIOB(23),
		.uartclk = 14745600,
		.regshift = 1,
		.iotype = UPIO_MEM,
		.flags = UPF_BOOT_AUTOCONF | UPF_SKIP_TEST | UPF_IOREMAP,
	}, {
		.mapbase = (unsigned long)(MX27_CS3_BASE_ADDR + 0x400000),
		.irq = IRQ_GPIOB(22),
		.uartclk = 14745600,
		.regshift = 1,
		.iotype = UPIO_MEM,
		.flags = UPF_BOOT_AUTOCONF | UPF_SKIP_TEST | UPF_IOREMAP,
	}, {
		.mapbase = (unsigned long)(MX27_CS3_BASE_ADDR + 0x800000),
		.irq = IRQ_GPIOB(27),
		.uartclk = 14745600,
		.regshift = 1,
		.iotype = UPIO_MEM,
		.flags = UPF_BOOT_AUTOCONF | UPF_SKIP_TEST | UPF_IOREMAP,
	}, {
		.mapbase = (unsigned long)(MX27_CS3_BASE_ADDR + 0x1000000),
		.irq = IRQ_GPIOB(30),
		.uartclk = 14745600,
		.regshift = 1,
		.iotype = UPIO_MEM,
		.flags = UPF_BOOT_AUTOCONF | UPF_SKIP_TEST | UPF_IOREMAP,
	}, {
	}
};

static struct platform_device serial_device = {
	.name = "serial8250",
	.id = 0,
	.dev = {
		.platform_data = serial_platform_data,
	},
};
#endif

static int eukrea_cpuimx27_otg_init(struct platform_device *pdev)
{
	return mx27_initialize_usb_hw(pdev->id, MXC_EHCI_INTERFACE_DIFF_UNI);
}

static struct mxc_usbh_platform_data otg_pdata __initdata = {
	.init	= eukrea_cpuimx27_otg_init,
	.portsc	= MXC_EHCI_MODE_ULPI,
};

static int eukrea_cpuimx27_usbh2_init(struct platform_device *pdev)
{
	return mx27_initialize_usb_hw(pdev->id, MXC_EHCI_INTERFACE_DIFF_UNI);
}

static struct mxc_usbh_platform_data usbh2_pdata __initdata = {
	.init	= eukrea_cpuimx27_usbh2_init,
	.portsc	= MXC_EHCI_MODE_ULPI,
};

static const struct fsl_usb2_platform_data otg_device_pdata __initconst = {
	.operating_mode = FSL_USB2_DR_DEVICE,
	.phy_mode       = FSL_USB2_PHY_ULPI,
};

static int otg_mode_host;

static int __init eukrea_cpuimx27_otg_mode(char *options)
{
	if (!strcmp(options, "host"))
		otg_mode_host = 1;
	else if (!strcmp(options, "device"))
		otg_mode_host = 0;
	else
		pr_info("otg_mode neither \"host\" nor \"device\". "
			"Defaulting to device\n");
	return 0;
}
__setup("otg_mode=", eukrea_cpuimx27_otg_mode);

static void __init eukrea_cpuimx27_init(void)
{
	imx27_soc_init();

	mxc_gpio_setup_multiple_pins(eukrea_cpuimx27_pins,
		ARRAY_SIZE(eukrea_cpuimx27_pins), "CPUIMX27");

	imx27_add_imx_uart0(&uart_pdata);

	imx27_add_mxc_nand(&cpuimx27_nand_board_info);

	i2c_register_board_info(0, eukrea_cpuimx27_i2c_devices,
				ARRAY_SIZE(eukrea_cpuimx27_i2c_devices));

	imx27_add_imx_i2c(0, &cpuimx27_i2c1_data);

	imx27_add_fec(NULL);
	platform_add_devices(platform_devices, ARRAY_SIZE(platform_devices));
	imx27_add_imx2_wdt(NULL);
	imx27_add_mxc_w1(NULL);

#if defined(CONFIG_MACH_EUKREA_CPUIMX27_USESDHC2)
	/* SDHC2 can be used for Wifi */
	imx27_add_mxc_mmc(1, NULL);
#endif
#if defined(MACH_EUKREA_CPUIMX27_USEUART4)
	/* in which case UART4 is also used for Bluetooth */
	imx27_add_imx_uart3(&uart_pdata);
#endif

#if defined(CONFIG_SERIAL_8250) || defined(CONFIG_SERIAL_8250_MODULE)
	platform_device_register(&serial_device);
#endif

	if (otg_mode_host) {
		otg_pdata.otg = imx_otg_ulpi_create(ULPI_OTG_DRVVBUS |
				ULPI_OTG_DRVVBUS_EXT);
		if (otg_pdata.otg)
			imx27_add_mxc_ehci_otg(&otg_pdata);
	} else {
		imx27_add_fsl_usb2_udc(&otg_device_pdata);
	}

	usbh2_pdata.otg = imx_otg_ulpi_create(ULPI_OTG_DRVVBUS |
			ULPI_OTG_DRVVBUS_EXT);
	if (usbh2_pdata.otg)
		imx27_add_mxc_ehci_hs(2, &usbh2_pdata);

#ifdef CONFIG_MACH_EUKREA_MBIMX27_BASEBOARD
	eukrea_mbimx27_baseboard_init();
#endif
}

static void __init eukrea_cpuimx27_timer_init(void)
{
	mx27_clocks_init(26000000);
}

static struct sys_timer eukrea_cpuimx27_timer = {
	.init = eukrea_cpuimx27_timer_init,
};

<<<<<<< HEAD
MACHINE_START(EUKREA_CPUIMX27, "EUKREA CPUIMX27")
	.boot_params = MX27_PHYS_OFFSET + 0x100,
=======
MACHINE_START(CPUIMX27, "EUKREA CPUIMX27")
	.atag_offset = 0x100,
>>>>>>> 0cdc8b92
	.map_io = mx27_map_io,
	.init_early = imx27_init_early,
	.init_irq = mx27_init_irq,
	.timer = &eukrea_cpuimx27_timer,
	.init_machine = eukrea_cpuimx27_init,
MACHINE_END<|MERGE_RESOLUTION|>--- conflicted
+++ resolved
@@ -310,13 +310,8 @@
 	.init = eukrea_cpuimx27_timer_init,
 };
 
-<<<<<<< HEAD
 MACHINE_START(EUKREA_CPUIMX27, "EUKREA CPUIMX27")
-	.boot_params = MX27_PHYS_OFFSET + 0x100,
-=======
-MACHINE_START(CPUIMX27, "EUKREA CPUIMX27")
 	.atag_offset = 0x100,
->>>>>>> 0cdc8b92
 	.map_io = mx27_map_io,
 	.init_early = imx27_init_early,
 	.init_irq = mx27_init_irq,
