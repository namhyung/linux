config ARM
	bool
	default y
	select HAVE_AOUT
	select HAVE_DMA_API_DEBUG
	select HAVE_IDE
	select HAVE_MEMBLOCK
	select RTC_LIB
	select SYS_SUPPORTS_APM_EMULATION
	select GENERIC_ATOMIC64 if (!CPU_32v6K || !AEABI)
	select HAVE_OPROFILE if (HAVE_PERF_EVENTS)
	select HAVE_ARCH_KGDB
	select HAVE_KPROBES if (!XIP_KERNEL && !THUMB2_KERNEL)
	select HAVE_KRETPROBES if (HAVE_KPROBES)
	select HAVE_FUNCTION_TRACER if (!XIP_KERNEL)
	select HAVE_FTRACE_MCOUNT_RECORD if (!XIP_KERNEL)
	select HAVE_DYNAMIC_FTRACE if (!XIP_KERNEL)
	select HAVE_FUNCTION_GRAPH_TRACER if (!THUMB2_KERNEL)
	select HAVE_GENERIC_DMA_COHERENT
	select HAVE_KERNEL_GZIP
	select HAVE_KERNEL_LZO
	select HAVE_KERNEL_LZMA
	select HAVE_IRQ_WORK
	select HAVE_PERF_EVENTS
	select PERF_USE_VMALLOC
	select HAVE_REGS_AND_STACK_ACCESS_API
	select HAVE_HW_BREAKPOINT if (PERF_EVENTS && (CPU_V6 || CPU_V7))
	select HAVE_C_RECORDMCOUNT
	help
	  The ARM series is a line of low-power-consumption RISC chip designs
	  licensed by ARM Ltd and targeted at embedded applications and
	  handhelds such as the Compaq IPAQ.  ARM-based PCs are no longer
	  manufactured, but legacy ARM-based PC hardware remains popular in
	  Europe.  There is an ARM Linux project with a web page at
	  <http://www.arm.linux.org.uk/>.

config HAVE_PWM
	bool

config MIGHT_HAVE_PCI
	bool

config SYS_SUPPORTS_APM_EMULATION
	bool

config HAVE_SCHED_CLOCK
	bool

config GENERIC_GPIO
	bool

config ARCH_USES_GETTIMEOFFSET
	bool
	default n

config GENERIC_CLOCKEVENTS
	bool

config GENERIC_CLOCKEVENTS_BROADCAST
	bool
	depends on GENERIC_CLOCKEVENTS
	default y if SMP

config HAVE_TCM
	bool
	select GENERIC_ALLOCATOR

config HAVE_PROC_CPU
	bool

config NO_IOPORT
	bool

config EISA
	bool
	---help---
	  The Extended Industry Standard Architecture (EISA) bus was
	  developed as an open alternative to the IBM MicroChannel bus.

	  The EISA bus provided some of the features of the IBM MicroChannel
	  bus while maintaining backward compatibility with cards made for
	  the older ISA bus.  The EISA bus saw limited use between 1988 and
	  1995 when it was made obsolete by the PCI bus.

	  Say Y here if you are building a kernel for an EISA-based machine.

	  Otherwise, say N.

config SBUS
	bool

config MCA
	bool
	help
	  MicroChannel Architecture is found in some IBM PS/2 machines and
	  laptops.  It is a bus system similar to PCI or ISA. See
	  <file:Documentation/mca.txt> (and especially the web page given
	  there) before attempting to build an MCA bus kernel.

config GENERIC_HARDIRQS
	bool
	default y

config STACKTRACE_SUPPORT
	bool
	default y

config HAVE_LATENCYTOP_SUPPORT
	bool
	depends on !SMP
	default y

config LOCKDEP_SUPPORT
	bool
	default y

config TRACE_IRQFLAGS_SUPPORT
	bool
	default y

config HARDIRQS_SW_RESEND
	bool
	default y

config GENERIC_IRQ_PROBE
	bool
	default y

config GENERIC_LOCKBREAK
	bool
	default y
	depends on SMP && PREEMPT

config RWSEM_GENERIC_SPINLOCK
	bool
	default y

config RWSEM_XCHGADD_ALGORITHM
	bool

config ARCH_HAS_ILOG2_U32
	bool

config ARCH_HAS_ILOG2_U64
	bool

config ARCH_HAS_CPUFREQ
	bool
	help
	  Internal node to signify that the ARCH has CPUFREQ support
	  and that the relevant menu configurations are displayed for
	  it.

config ARCH_HAS_CPU_IDLE_WAIT
       def_bool y

config GENERIC_HWEIGHT
	bool
	default y

config GENERIC_CALIBRATE_DELAY
	bool
	default y

config ARCH_MAY_HAVE_PC_FDC
	bool

config ZONE_DMA
	bool

config NEED_DMA_MAP_STATE
       def_bool y

config GENERIC_ISA_DMA
	bool

config FIQ
	bool

config ARCH_MTD_XIP
	bool

config GENERIC_HARDIRQS_NO__DO_IRQ
	def_bool y

config ARM_L1_CACHE_SHIFT_6
	bool
	help
	  Setting ARM L1 cache line size to 64 Bytes.

config VECTORS_BASE
	hex
	default 0xffff0000 if MMU || CPU_HIGH_VECTOR
	default DRAM_BASE if REMAP_VECTORS_TO_RAM
	default 0x00000000
	help
	  The base address of exception vectors.

source "init/Kconfig"

source "kernel/Kconfig.freezer"

menu "System Type"

config MMU
	bool "MMU-based Paged Memory Management Support"
	default y
	help
	  Select if you want MMU-based virtualised addressing space
	  support by paged memory management. If unsure, say 'Y'.

#
# The "ARM system type" choice list is ordered alphabetically by option
# text.  Please add new entries in the option alphabetic order.
#
choice
	prompt "ARM system type"
	default ARCH_VERSATILE

config ARCH_AAEC2000
	bool "Agilent AAEC-2000 based"
	select CPU_ARM920T
	select ARM_AMBA
	select HAVE_CLK
	select ARCH_USES_GETTIMEOFFSET
	help
	  This enables support for systems based on the Agilent AAEC-2000

config ARCH_INTEGRATOR
	bool "ARM Ltd. Integrator family"
	select ARM_AMBA
	select ARCH_HAS_CPUFREQ
	select CLKDEV_LOOKUP
	select ICST
	select GENERIC_CLOCKEVENTS
	select PLAT_VERSATILE
	help
	  Support for ARM's Integrator platform.

config ARCH_REALVIEW
	bool "ARM Ltd. RealView family"
	select ARM_AMBA
<<<<<<< HEAD
	select COMMON_CLKDEV
	select HAVE_SCHED_CLOCK
=======
	select CLKDEV_LOOKUP
>>>>>>> 4ec3eb13
	select ICST
	select GENERIC_CLOCKEVENTS
	select ARCH_WANT_OPTIONAL_GPIOLIB
	select PLAT_VERSATILE
	select ARM_TIMER_SP804
	select GPIO_PL061 if GPIOLIB
	help
	  This enables support for ARM Ltd RealView boards.

config ARCH_VERSATILE
	bool "ARM Ltd. Versatile family"
	select ARM_AMBA
	select ARM_VIC
<<<<<<< HEAD
	select COMMON_CLKDEV
	select HAVE_SCHED_CLOCK
=======
	select CLKDEV_LOOKUP
>>>>>>> 4ec3eb13
	select ICST
	select GENERIC_CLOCKEVENTS
	select ARCH_WANT_OPTIONAL_GPIOLIB
	select PLAT_VERSATILE
	select ARM_TIMER_SP804
	help
	  This enables support for ARM Ltd Versatile board.

config ARCH_VEXPRESS
	bool "ARM Ltd. Versatile Express family"
	select ARCH_WANT_OPTIONAL_GPIOLIB
	select ARM_AMBA
	select ARM_TIMER_SP804
	select CLKDEV_LOOKUP
	select GENERIC_CLOCKEVENTS
	select HAVE_CLK
	select HAVE_SCHED_CLOCK
	select ICST
	select PLAT_VERSATILE
	help
	  This enables support for the ARM Ltd Versatile Express boards.

config ARCH_AT91
	bool "Atmel AT91"
	select ARCH_REQUIRE_GPIOLIB
	select HAVE_CLK
	help
	  This enables support for systems based on the Atmel AT91RM9200,
	  AT91SAM9 and AT91CAP9 processors.

config ARCH_BCMRING
	bool "Broadcom BCMRING"
	depends on MMU
	select CPU_V6
	select ARM_AMBA
	select CLKDEV_LOOKUP
	select GENERIC_CLOCKEVENTS
	select ARCH_WANT_OPTIONAL_GPIOLIB
	help
	  Support for Broadcom's BCMRing platform.

config ARCH_CLPS711X
	bool "Cirrus Logic CLPS711x/EP721x-based"
	select CPU_ARM720T
	select ARCH_USES_GETTIMEOFFSET
	help
	  Support for Cirrus Logic 711x/721x based boards.

config ARCH_CNS3XXX
	bool "Cavium Networks CNS3XXX family"
	select CPU_V6
	select GENERIC_CLOCKEVENTS
	select ARM_GIC
	select MIGHT_HAVE_PCI
	select PCI_DOMAINS if PCI
	help
	  Support for Cavium Networks CNS3XXX platform.

config ARCH_GEMINI
	bool "Cortina Systems Gemini"
	select CPU_FA526
	select ARCH_REQUIRE_GPIOLIB
	select ARCH_USES_GETTIMEOFFSET
	help
	  Support for the Cortina Systems Gemini family SoCs

config ARCH_EBSA110
	bool "EBSA-110"
	select CPU_SA110
	select ISA
	select NO_IOPORT
	select ARCH_USES_GETTIMEOFFSET
	help
	  This is an evaluation board for the StrongARM processor available
	  from Digital. It has limited hardware on-board, including an
	  Ethernet interface, two PCMCIA sockets, two serial ports and a
	  parallel port.

config ARCH_EP93XX
	bool "EP93xx-based"
	select CPU_ARM920T
	select ARM_AMBA
	select ARM_VIC
	select CLKDEV_LOOKUP
	select ARCH_REQUIRE_GPIOLIB
	select ARCH_HAS_HOLES_MEMORYMODEL
	select ARCH_USES_GETTIMEOFFSET
	help
	  This enables support for the Cirrus EP93xx series of CPUs.

config ARCH_FOOTBRIDGE
	bool "FootBridge"
	select CPU_SA110
	select FOOTBRIDGE
	select ARCH_USES_GETTIMEOFFSET
	help
	  Support for systems based on the DC21285 companion chip
	  ("FootBridge"), such as the Simtec CATS and the Rebel NetWinder.

config ARCH_MXC
	bool "Freescale MXC/iMX-based"
	select GENERIC_CLOCKEVENTS
	select ARCH_REQUIRE_GPIOLIB
	select CLKDEV_LOOKUP
	help
	  Support for Freescale MXC/iMX-based family of processors

config ARCH_STMP3XXX
	bool "Freescale STMP3xxx"
	select CPU_ARM926T
	select CLKDEV_LOOKUP
	select ARCH_REQUIRE_GPIOLIB
	select GENERIC_CLOCKEVENTS
	select USB_ARCH_HAS_EHCI
	help
	  Support for systems based on the Freescale 3xxx CPUs.

config ARCH_NETX
	bool "Hilscher NetX based"
	select CPU_ARM926T
	select ARM_VIC
	select GENERIC_CLOCKEVENTS
	help
	  This enables support for systems based on the Hilscher NetX Soc

config ARCH_H720X
	bool "Hynix HMS720x-based"
	select CPU_ARM720T
	select ISA_DMA_API
	select ARCH_USES_GETTIMEOFFSET
	help
	  This enables support for systems based on the Hynix HMS720x

config ARCH_IOP13XX
	bool "IOP13xx-based"
	depends on MMU
	select CPU_XSC3
	select PLAT_IOP
	select PCI
	select ARCH_SUPPORTS_MSI
	select VMSPLIT_1G
	help
	  Support for Intel's IOP13XX (XScale) family of processors.

config ARCH_IOP32X
	bool "IOP32x-based"
	depends on MMU
	select CPU_XSCALE
	select PLAT_IOP
	select PCI
	select ARCH_REQUIRE_GPIOLIB
	help
	  Support for Intel's 80219 and IOP32X (XScale) family of
	  processors.

config ARCH_IOP33X
	bool "IOP33x-based"
	depends on MMU
	select CPU_XSCALE
	select PLAT_IOP
	select PCI
	select ARCH_REQUIRE_GPIOLIB
	help
	  Support for Intel's IOP33X (XScale) family of processors.

config ARCH_IXP23XX
 	bool "IXP23XX-based"
	depends on MMU
	select CPU_XSC3
 	select PCI
	select ARCH_USES_GETTIMEOFFSET
	help
	  Support for Intel's IXP23xx (XScale) family of processors.

config ARCH_IXP2000
	bool "IXP2400/2800-based"
	depends on MMU
	select CPU_XSCALE
	select PCI
	select ARCH_USES_GETTIMEOFFSET
	help
	  Support for Intel's IXP2400/2800 (XScale) family of processors.

config ARCH_IXP4XX
	bool "IXP4xx-based"
	depends on MMU
	select CPU_XSCALE
	select GENERIC_GPIO
	select GENERIC_CLOCKEVENTS
<<<<<<< HEAD
	select HAVE_SCHED_CLOCK
=======
	select MIGHT_HAVE_PCI
>>>>>>> 4ec3eb13
	select DMABOUNCE if PCI
	help
	  Support for Intel's IXP4XX (XScale) family of processors.

config ARCH_DOVE
	bool "Marvell Dove"
	select PCI
	select ARCH_REQUIRE_GPIOLIB
	select GENERIC_CLOCKEVENTS
	select PLAT_ORION
	help
	  Support for the Marvell Dove SoC 88AP510

config ARCH_KIRKWOOD
	bool "Marvell Kirkwood"
	select CPU_FEROCEON
	select PCI
	select ARCH_REQUIRE_GPIOLIB
	select GENERIC_CLOCKEVENTS
	select PLAT_ORION
	help
	  Support for the following Marvell Kirkwood series SoCs:
	  88F6180, 88F6192 and 88F6281.

config ARCH_LOKI
	bool "Marvell Loki (88RC8480)"
	select CPU_FEROCEON
	select GENERIC_CLOCKEVENTS
	select PLAT_ORION
	help
	  Support for the Marvell Loki (88RC8480) SoC.

config ARCH_LPC32XX
	bool "NXP LPC32XX"
	select CPU_ARM926T
	select ARCH_REQUIRE_GPIOLIB
	select HAVE_IDE
	select ARM_AMBA
	select USB_ARCH_HAS_OHCI
	select CLKDEV_LOOKUP
	select GENERIC_TIME
	select GENERIC_CLOCKEVENTS
	help
	  Support for the NXP LPC32XX family of processors

config ARCH_MV78XX0
	bool "Marvell MV78xx0"
	select CPU_FEROCEON
	select PCI
	select ARCH_REQUIRE_GPIOLIB
	select GENERIC_CLOCKEVENTS
	select PLAT_ORION
	help
	  Support for the following Marvell MV78xx0 series SoCs:
	  MV781x0, MV782x0.

config ARCH_ORION5X
	bool "Marvell Orion"
	depends on MMU
	select CPU_FEROCEON
	select PCI
	select ARCH_REQUIRE_GPIOLIB
	select GENERIC_CLOCKEVENTS
	select PLAT_ORION
	help
	  Support for the following Marvell Orion 5x series SoCs:
	  Orion-1 (5181), Orion-VoIP (5181L), Orion-NAS (5182),
	  Orion-2 (5281), Orion-1-90 (6183).

config ARCH_MMP
	bool "Marvell PXA168/910/MMP2"
	depends on MMU
	select ARCH_REQUIRE_GPIOLIB
	select CLKDEV_LOOKUP
	select GENERIC_CLOCKEVENTS
	select HAVE_SCHED_CLOCK
	select TICK_ONESHOT
	select PLAT_PXA
	select SPARSE_IRQ
	help
	  Support for Marvell's PXA168/PXA910(MMP) and MMP2 processor line.

config ARCH_KS8695
	bool "Micrel/Kendin KS8695"
	select CPU_ARM922T
	select ARCH_REQUIRE_GPIOLIB
	select ARCH_USES_GETTIMEOFFSET
	help
	  Support for Micrel/Kendin KS8695 "Centaur" (ARM922T) based
	  System-on-Chip devices.

config ARCH_NS9XXX
	bool "NetSilicon NS9xxx"
	select CPU_ARM926T
	select GENERIC_GPIO
	select GENERIC_CLOCKEVENTS
	select HAVE_CLK
	help
	  Say Y here if you intend to run this kernel on a NetSilicon NS9xxx
	  System.

	  <http://www.digi.com/products/microprocessors/index.jsp>

config ARCH_W90X900
	bool "Nuvoton W90X900 CPU"
	select CPU_ARM926T
	select ARCH_REQUIRE_GPIOLIB
	select CLKDEV_LOOKUP
	select GENERIC_CLOCKEVENTS
	help
	  Support for Nuvoton (Winbond logic dept.) ARM9 processor,
	  At present, the w90x900 has been renamed nuc900, regarding
	  the ARM series product line, you can login the following
	  link address to know more.

	  <http://www.nuvoton.com/hq/enu/ProductAndSales/ProductLines/
		ConsumerElectronicsIC/ARMMicrocontroller/ARMMicrocontroller>

config ARCH_NUC93X
	bool "Nuvoton NUC93X CPU"
	select CPU_ARM926T
	select CLKDEV_LOOKUP
	help
	  Support for Nuvoton (Winbond logic dept.) NUC93X MCU,The NUC93X is a
	  low-power and high performance MPEG-4/JPEG multimedia controller chip.

config ARCH_TEGRA
	bool "NVIDIA Tegra"
	select GENERIC_TIME
	select GENERIC_CLOCKEVENTS
	select GENERIC_GPIO
	select HAVE_CLK
<<<<<<< HEAD
	select HAVE_SCHED_CLOCK
	select COMMON_CLKDEV
=======
	select CLKDEV_LOOKUP
>>>>>>> 4ec3eb13
	select ARCH_HAS_BARRIERS if CACHE_L2X0
	select ARCH_HAS_CPUFREQ
	help
	  This enables support for NVIDIA Tegra based systems (Tegra APX,
	  Tegra 6xx and Tegra 2 series).

config ARCH_PNX4008
	bool "Philips Nexperia PNX4008 Mobile"
	select CPU_ARM926T
	select CLKDEV_LOOKUP
	select ARCH_USES_GETTIMEOFFSET
	help
	  This enables support for Philips PNX4008 mobile platform.

config ARCH_PXA
	bool "PXA2xx/PXA3xx-based"
	depends on MMU
	select ARCH_MTD_XIP
	select ARCH_HAS_CPUFREQ
	select CLKDEV_LOOKUP
	select ARCH_REQUIRE_GPIOLIB
	select GENERIC_CLOCKEVENTS
	select HAVE_SCHED_CLOCK
	select TICK_ONESHOT
	select PLAT_PXA
	select SPARSE_IRQ
	help
	  Support for Intel/Marvell's PXA2xx/PXA3xx processor line.

config ARCH_MSM
	bool "Qualcomm MSM"
	select HAVE_CLK
	select GENERIC_CLOCKEVENTS
	select ARCH_REQUIRE_GPIOLIB
	help
	  Support for Qualcomm MSM/QSD based systems.  This runs on the
	  apps processor of the MSM/QSD and depends on a shared memory
	  interface to the modem processor which runs the baseband
	  stack and controls some vital subsystems
	  (clock and power control, etc).

config ARCH_SHMOBILE
	bool "Renesas SH-Mobile"
	help
	  Support for Renesas's SH-Mobile ARM platforms

config ARCH_RPC
	bool "RiscPC"
	select ARCH_ACORN
	select FIQ
	select TIMER_ACORN
	select ARCH_MAY_HAVE_PC_FDC
	select HAVE_PATA_PLATFORM
	select ISA_DMA_API
	select NO_IOPORT
	select ARCH_SPARSEMEM_ENABLE
	select ARCH_USES_GETTIMEOFFSET
	help
	  On the Acorn Risc-PC, Linux can support the internal IDE disk and
	  CD-ROM interface, serial and parallel port, and the floppy drive.

config ARCH_SA1100
	bool "SA1100-based"
	select CPU_SA1100
	select ISA
	select ARCH_SPARSEMEM_ENABLE
	select ARCH_MTD_XIP
	select ARCH_HAS_CPUFREQ
	select CPU_FREQ
	select GENERIC_CLOCKEVENTS
	select HAVE_CLK
	select HAVE_SCHED_CLOCK
	select TICK_ONESHOT
	select ARCH_REQUIRE_GPIOLIB
	help
	  Support for StrongARM 11x0 based boards.

config ARCH_S3C2410
	bool "Samsung S3C2410, S3C2412, S3C2413, S3C2416, S3C2440, S3C2442, S3C2443, S3C2450"
	select GENERIC_GPIO
	select ARCH_HAS_CPUFREQ
	select HAVE_CLK
	select ARCH_USES_GETTIMEOFFSET
	select HAVE_S3C2410_I2C if I2C
	help
	  Samsung S3C2410X CPU based systems, such as the Simtec Electronics
	  BAST (<http://www.simtec.co.uk/products/EB110ITX/>), the IPAQ 1940 or
	  the Samsung SMDK2410 development board (and derivatives).

	  Note, the S3C2416 and the S3C2450 are so close that they even share
	  the same SoC ID code. This means that there is no seperate machine
	  directory (no arch/arm/mach-s3c2450) as the S3C2416 was first.

config ARCH_S3C64XX
	bool "Samsung S3C64XX"
	select PLAT_SAMSUNG
	select CPU_V6
	select ARM_VIC
	select HAVE_CLK
	select NO_IOPORT
	select ARCH_USES_GETTIMEOFFSET
	select ARCH_HAS_CPUFREQ
	select ARCH_REQUIRE_GPIOLIB
	select SAMSUNG_CLKSRC
	select SAMSUNG_IRQ_VIC_TIMER
	select SAMSUNG_IRQ_UART
	select S3C_GPIO_TRACK
	select S3C_GPIO_PULL_UPDOWN
	select S3C_GPIO_CFG_S3C24XX
	select S3C_GPIO_CFG_S3C64XX
	select S3C_DEV_NAND
	select USB_ARCH_HAS_OHCI
	select SAMSUNG_GPIOLIB_4BIT
	select HAVE_S3C2410_I2C if I2C
	select HAVE_S3C2410_WATCHDOG if WATCHDOG
	help
	  Samsung S3C64XX series based systems

config ARCH_S5P64X0
	bool "Samsung S5P6440 S5P6450"
	select CPU_V6
	select GENERIC_GPIO
	select HAVE_CLK
	select HAVE_S3C2410_WATCHDOG if WATCHDOG
	select ARCH_USES_GETTIMEOFFSET
	select HAVE_S3C2410_I2C if I2C
	select HAVE_S3C_RTC if RTC_CLASS
	help
	  Samsung S5P64X0 CPU based systems, such as the Samsung SMDK6440,
	  SMDK6450.

config ARCH_S5P6442
	bool "Samsung S5P6442"
	select CPU_V6
	select GENERIC_GPIO
	select HAVE_CLK
	select ARCH_USES_GETTIMEOFFSET
	select HAVE_S3C2410_WATCHDOG if WATCHDOG
	help
	  Samsung S5P6442 CPU based systems

config ARCH_S5PC100
	bool "Samsung S5PC100"
	select GENERIC_GPIO
	select HAVE_CLK
	select CPU_V7
	select ARM_L1_CACHE_SHIFT_6
	select ARCH_USES_GETTIMEOFFSET
	select HAVE_S3C2410_I2C if I2C
	select HAVE_S3C_RTC if RTC_CLASS
	select HAVE_S3C2410_WATCHDOG if WATCHDOG
	help
	  Samsung S5PC100 series based systems

config ARCH_S5PV210
	bool "Samsung S5PV210/S5PC110"
	select CPU_V7
	select ARCH_SPARSEMEM_ENABLE
	select GENERIC_GPIO
	select HAVE_CLK
	select ARM_L1_CACHE_SHIFT_6
	select ARCH_HAS_CPUFREQ
	select ARCH_USES_GETTIMEOFFSET
	select HAVE_S3C2410_I2C if I2C
	select HAVE_S3C_RTC if RTC_CLASS
	select HAVE_S3C2410_WATCHDOG if WATCHDOG
	help
	  Samsung S5PV210/S5PC110 series based systems

config ARCH_S5PV310
	bool "Samsung S5PV310/S5PC210"
	select CPU_V7
	select ARCH_SPARSEMEM_ENABLE
	select GENERIC_GPIO
	select HAVE_CLK
	select GENERIC_CLOCKEVENTS
	select HAVE_S3C_RTC if RTC_CLASS
	select HAVE_S3C2410_I2C if I2C
	select HAVE_S3C2410_WATCHDOG if WATCHDOG
	help
	  Samsung S5PV310 series based systems

config ARCH_SHARK
	bool "Shark"
	select CPU_SA110
	select ISA
	select ISA_DMA
	select ZONE_DMA
	select PCI
	select ARCH_USES_GETTIMEOFFSET
	help
	  Support for the StrongARM based Digital DNARD machine, also known
	  as "Shark" (<http://www.shark-linux.de/shark.html>).

config ARCH_TCC_926
	bool "Telechips TCC ARM926-based systems"
	select CPU_ARM926T
	select HAVE_CLK
	select CLKDEV_LOOKUP
	select GENERIC_CLOCKEVENTS
	help
	  Support for Telechips TCC ARM926-based systems.

config ARCH_LH7A40X
	bool "Sharp LH7A40X"
	select CPU_ARM922T
	select ARCH_SPARSEMEM_ENABLE if !LH7A40X_CONTIGMEM
	select ARCH_USES_GETTIMEOFFSET
	help
	  Say Y here for systems based on one of the Sharp LH7A40X
	  System on a Chip processors.  These CPUs include an ARM922T
	  core with a wide array of integrated devices for
	  hand-held and low-power applications.

config ARCH_U300
	bool "ST-Ericsson U300 Series"
	depends on MMU
	select CPU_ARM926T
	select HAVE_SCHED_CLOCK
	select HAVE_TCM
	select ARM_AMBA
	select ARM_VIC
	select GENERIC_CLOCKEVENTS
	select CLKDEV_LOOKUP
	select GENERIC_GPIO
	help
	  Support for ST-Ericsson U300 series mobile platforms.

config ARCH_U8500
	bool "ST-Ericsson U8500 Series"
	select CPU_V7
	select ARM_AMBA
	select GENERIC_CLOCKEVENTS
	select CLKDEV_LOOKUP
	select ARCH_REQUIRE_GPIOLIB
	help
	  Support for ST-Ericsson's Ux500 architecture

config ARCH_NOMADIK
	bool "STMicroelectronics Nomadik"
	select ARM_AMBA
	select ARM_VIC
	select CPU_ARM926T
	select CLKDEV_LOOKUP
	select GENERIC_CLOCKEVENTS
	select ARCH_REQUIRE_GPIOLIB
	help
	  Support for the Nomadik platform by ST-Ericsson

config ARCH_DAVINCI
	bool "TI DaVinci"
	select GENERIC_CLOCKEVENTS
	select ARCH_REQUIRE_GPIOLIB
	select ZONE_DMA
	select HAVE_IDE
	select CLKDEV_LOOKUP
	select GENERIC_ALLOCATOR
	select ARCH_HAS_HOLES_MEMORYMODEL
	help
	  Support for TI's DaVinci platform.

config ARCH_OMAP
	bool "TI OMAP"
	select HAVE_CLK
	select ARCH_REQUIRE_GPIOLIB
	select ARCH_HAS_CPUFREQ
	select GENERIC_CLOCKEVENTS
	select HAVE_SCHED_CLOCK
	select ARCH_HAS_HOLES_MEMORYMODEL
	help
	  Support for TI's OMAP platform (OMAP1/2/3/4).

config PLAT_SPEAR
	bool "ST SPEAr"
	select ARM_AMBA
	select ARCH_REQUIRE_GPIOLIB
	select CLKDEV_LOOKUP
	select GENERIC_CLOCKEVENTS
	select HAVE_CLK
	help
	  Support for ST's SPEAr platform (SPEAr3xx, SPEAr6xx and SPEAr13xx).

endchoice

#
# This is sorted alphabetically by mach-* pathname.  However, plat-*
# Kconfigs may be included either alphabetically (according to the
# plat- suffix) or along side the corresponding mach-* source.
#
source "arch/arm/mach-aaec2000/Kconfig"

source "arch/arm/mach-at91/Kconfig"

source "arch/arm/mach-bcmring/Kconfig"

source "arch/arm/mach-clps711x/Kconfig"

source "arch/arm/mach-cns3xxx/Kconfig"

source "arch/arm/mach-davinci/Kconfig"

source "arch/arm/mach-dove/Kconfig"

source "arch/arm/mach-ep93xx/Kconfig"

source "arch/arm/mach-footbridge/Kconfig"

source "arch/arm/mach-gemini/Kconfig"

source "arch/arm/mach-h720x/Kconfig"

source "arch/arm/mach-integrator/Kconfig"

source "arch/arm/mach-iop32x/Kconfig"

source "arch/arm/mach-iop33x/Kconfig"

source "arch/arm/mach-iop13xx/Kconfig"

source "arch/arm/mach-ixp4xx/Kconfig"

source "arch/arm/mach-ixp2000/Kconfig"

source "arch/arm/mach-ixp23xx/Kconfig"

source "arch/arm/mach-kirkwood/Kconfig"

source "arch/arm/mach-ks8695/Kconfig"

source "arch/arm/mach-lh7a40x/Kconfig"

source "arch/arm/mach-loki/Kconfig"

source "arch/arm/mach-lpc32xx/Kconfig"

source "arch/arm/mach-msm/Kconfig"

source "arch/arm/mach-mv78xx0/Kconfig"

source "arch/arm/plat-mxc/Kconfig"

source "arch/arm/mach-netx/Kconfig"

source "arch/arm/mach-nomadik/Kconfig"
source "arch/arm/plat-nomadik/Kconfig"

source "arch/arm/mach-ns9xxx/Kconfig"

source "arch/arm/mach-nuc93x/Kconfig"

source "arch/arm/plat-omap/Kconfig"

source "arch/arm/mach-omap1/Kconfig"

source "arch/arm/mach-omap2/Kconfig"

source "arch/arm/mach-orion5x/Kconfig"

source "arch/arm/mach-pxa/Kconfig"
source "arch/arm/plat-pxa/Kconfig"

source "arch/arm/mach-mmp/Kconfig"

source "arch/arm/mach-realview/Kconfig"

source "arch/arm/mach-sa1100/Kconfig"

source "arch/arm/plat-samsung/Kconfig"
source "arch/arm/plat-s3c24xx/Kconfig"
source "arch/arm/plat-s5p/Kconfig"

source "arch/arm/plat-spear/Kconfig"

source "arch/arm/plat-tcc/Kconfig"

if ARCH_S3C2410
source "arch/arm/mach-s3c2400/Kconfig"
source "arch/arm/mach-s3c2410/Kconfig"
source "arch/arm/mach-s3c2412/Kconfig"
source "arch/arm/mach-s3c2416/Kconfig"
source "arch/arm/mach-s3c2440/Kconfig"
source "arch/arm/mach-s3c2443/Kconfig"
endif

if ARCH_S3C64XX
source "arch/arm/mach-s3c64xx/Kconfig"
endif

source "arch/arm/mach-s5p64x0/Kconfig"

source "arch/arm/mach-s5p6442/Kconfig"

source "arch/arm/mach-s5pc100/Kconfig"

source "arch/arm/mach-s5pv210/Kconfig"

source "arch/arm/mach-s5pv310/Kconfig"

source "arch/arm/mach-shmobile/Kconfig"

source "arch/arm/plat-stmp3xxx/Kconfig"

source "arch/arm/mach-tegra/Kconfig"

source "arch/arm/mach-u300/Kconfig"

source "arch/arm/mach-ux500/Kconfig"

source "arch/arm/mach-versatile/Kconfig"

source "arch/arm/mach-vexpress/Kconfig"

source "arch/arm/mach-w90x900/Kconfig"

# Definitions to make life easier
config ARCH_ACORN
	bool

config PLAT_IOP
	bool
	select GENERIC_CLOCKEVENTS
	select HAVE_SCHED_CLOCK

config PLAT_ORION
	bool
	select HAVE_SCHED_CLOCK

config PLAT_PXA
	bool

config PLAT_VERSATILE
	bool

config ARM_TIMER_SP804
	bool

source arch/arm/mm/Kconfig

config IWMMXT
	bool "Enable iWMMXt support"
	depends on CPU_XSCALE || CPU_XSC3 || CPU_MOHAWK
	default y if PXA27x || PXA3xx || ARCH_MMP
	help
	  Enable support for iWMMXt context switching at run time if
	  running on a CPU that supports it.

#  bool 'Use XScale PMU as timer source' CONFIG_XSCALE_PMU_TIMER
config XSCALE_PMU
	bool
	depends on CPU_XSCALE && !XSCALE_PMU_TIMER
	default y

config CPU_HAS_PMU
	depends on (CPU_V6 || CPU_V7 || XSCALE_PMU) && \
		   (!ARCH_OMAP3 || OMAP3_EMU)
	default y
	bool

config MULTI_IRQ_HANDLER
	bool
	help
	  Allow each machine to specify it's own IRQ handler at run time.

if !MMU
source "arch/arm/Kconfig-nommu"
endif

config ARM_ERRATA_411920
	bool "ARM errata: Invalidation of the Instruction Cache operation can fail"
	depends on CPU_V6
	help
	  Invalidation of the Instruction Cache operation can
	  fail. This erratum is present in 1136 (before r1p4), 1156 and 1176.
	  It does not affect the MPCore. This option enables the ARM Ltd.
	  recommended workaround.

config ARM_ERRATA_430973
	bool "ARM errata: Stale prediction on replaced interworking branch"
	depends on CPU_V7
	help
	  This option enables the workaround for the 430973 Cortex-A8
	  (r1p0..r1p2) erratum. If a code sequence containing an ARM/Thumb
	  interworking branch is replaced with another code sequence at the
	  same virtual address, whether due to self-modifying code or virtual
	  to physical address re-mapping, Cortex-A8 does not recover from the
	  stale interworking branch prediction. This results in Cortex-A8
	  executing the new code sequence in the incorrect ARM or Thumb state.
	  The workaround enables the BTB/BTAC operations by setting ACTLR.IBE
	  and also flushes the branch target cache at every context switch.
	  Note that setting specific bits in the ACTLR register may not be
	  available in non-secure mode.

config ARM_ERRATA_458693
	bool "ARM errata: Processor deadlock when a false hazard is created"
	depends on CPU_V7
	help
	  This option enables the workaround for the 458693 Cortex-A8 (r2p0)
	  erratum. For very specific sequences of memory operations, it is
	  possible for a hazard condition intended for a cache line to instead
	  be incorrectly associated with a different cache line. This false
	  hazard might then cause a processor deadlock. The workaround enables
	  the L1 caching of the NEON accesses and disables the PLD instruction
	  in the ACTLR register. Note that setting specific bits in the ACTLR
	  register may not be available in non-secure mode.

config ARM_ERRATA_460075
	bool "ARM errata: Data written to the L2 cache can be overwritten with stale data"
	depends on CPU_V7
	help
	  This option enables the workaround for the 460075 Cortex-A8 (r2p0)
	  erratum. Any asynchronous access to the L2 cache may encounter a
	  situation in which recent store transactions to the L2 cache are lost
	  and overwritten with stale memory contents from external memory. The
	  workaround disables the write-allocate mode for the L2 cache via the
	  ACTLR register. Note that setting specific bits in the ACTLR register
	  may not be available in non-secure mode.

config ARM_ERRATA_742230
	bool "ARM errata: DMB operation may be faulty"
	depends on CPU_V7 && SMP
	help
	  This option enables the workaround for the 742230 Cortex-A9
	  (r1p0..r2p2) erratum. Under rare circumstances, a DMB instruction
	  between two write operations may not ensure the correct visibility
	  ordering of the two writes. This workaround sets a specific bit in
	  the diagnostic register of the Cortex-A9 which causes the DMB
	  instruction to behave as a DSB, ensuring the correct behaviour of
	  the two writes.

config ARM_ERRATA_742231
	bool "ARM errata: Incorrect hazard handling in the SCU may lead to data corruption"
	depends on CPU_V7 && SMP
	help
	  This option enables the workaround for the 742231 Cortex-A9
	  (r2p0..r2p2) erratum. Under certain conditions, specific to the
	  Cortex-A9 MPCore micro-architecture, two CPUs working in SMP mode,
	  accessing some data located in the same cache line, may get corrupted
	  data due to bad handling of the address hazard when the line gets
	  replaced from one of the CPUs at the same time as another CPU is
	  accessing it. This workaround sets specific bits in the diagnostic
	  register of the Cortex-A9 which reduces the linefill issuing
	  capabilities of the processor.

config PL310_ERRATA_588369
	bool "Clean & Invalidate maintenance operations do not invalidate clean lines"
	depends on CACHE_L2X0 && ARCH_OMAP4
	help
	   The PL310 L2 cache controller implements three types of Clean &
	   Invalidate maintenance operations: by Physical Address
	   (offset 0x7F0), by Index/Way (0x7F8) and by Way (0x7FC).
	   They are architecturally defined to behave as the execution of a
	   clean operation followed immediately by an invalidate operation,
	   both performing to the same memory location. This functionality
	   is not correctly implemented in PL310 as clean lines are not
	   invalidated as a result of these operations. Note that this errata
	   uses Texas Instrument's secure monitor api.

config ARM_ERRATA_720789
	bool "ARM errata: TLBIASIDIS and TLBIMVAIS operations can broadcast a faulty ASID"
	depends on CPU_V7 && SMP
	help
	  This option enables the workaround for the 720789 Cortex-A9 (prior to
	  r2p0) erratum. A faulty ASID can be sent to the other CPUs for the
	  broadcasted CP15 TLB maintenance operations TLBIASIDIS and TLBIMVAIS.
	  As a consequence of this erratum, some TLB entries which should be
	  invalidated are not, resulting in an incoherency in the system page
	  tables. The workaround changes the TLB flushing routines to invalidate
	  entries regardless of the ASID.

config ARM_ERRATA_743622
	bool "ARM errata: Faulty hazard checking in the Store Buffer may lead to data corruption"
	depends on CPU_V7
	help
	  This option enables the workaround for the 743622 Cortex-A9
	  (r2p0..r2p2) erratum. Under very rare conditions, a faulty
	  optimisation in the Cortex-A9 Store Buffer may lead to data
	  corruption. This workaround sets a specific bit in the diagnostic
	  register of the Cortex-A9 which disables the Store Buffer
	  optimisation, preventing the defect from occurring. This has no
	  visible impact on the overall performance or power consumption of the
	  processor.

endmenu

source "arch/arm/common/Kconfig"

menu "Bus support"

config ARM_AMBA
	bool

config ISA
	bool
	help
	  Find out whether you have ISA slots on your motherboard.  ISA is the
	  name of a bus system, i.e. the way the CPU talks to the other stuff
	  inside your box.  Other bus systems are PCI, EISA, MicroChannel
	  (MCA) or VESA.  ISA is an older system, now being displaced by PCI;
	  newer boards don't support it.  If you have ISA, say Y, otherwise N.

# Select ISA DMA controller support
config ISA_DMA
	bool
	select ISA_DMA_API

# Select ISA DMA interface
config ISA_DMA_API
	bool

config PCI
<<<<<<< HEAD
	bool "PCI support" if ARCH_INTEGRATOR_AP || ARCH_VERSATILE_PB || ARCH_IXP4XX || ARCH_KS8695 || MACH_ARMCORE || ARCH_CNS3XXX || SA1100_NANOENGINE
=======
	bool "PCI support" if MIGHT_HAVE_PCI
>>>>>>> 4ec3eb13
	help
	  Find out whether you have a PCI motherboard. PCI is the name of a
	  bus system, i.e. the way the CPU talks to the other stuff inside
	  your box. Other bus systems are ISA, EISA, MicroChannel (MCA) or
	  VESA. If you have PCI, say Y, otherwise N.

config PCI_DOMAINS
	bool
	depends on PCI

config PCI_NANOENGINE
	bool "BSE nanoEngine PCI support"
	depends on SA1100_NANOENGINE
	help
	  Enable PCI on the BSE nanoEngine board.

config PCI_SYSCALL
	def_bool PCI

# Select the host bridge type
config PCI_HOST_VIA82C505
	bool
	depends on PCI && ARCH_SHARK
	default y

config PCI_HOST_ITE8152
	bool
	depends on PCI && MACH_ARMCORE
	default y
	select DMABOUNCE

source "drivers/pci/Kconfig"

source "drivers/pcmcia/Kconfig"

endmenu

menu "Kernel Features"

source "kernel/time/Kconfig"

config SMP
	bool "Symmetric Multi-Processing (EXPERIMENTAL)"
	depends on EXPERIMENTAL
	depends on GENERIC_CLOCKEVENTS
	depends on REALVIEW_EB_ARM11MP || REALVIEW_EB_A9MP || \
		 MACH_REALVIEW_PB11MP || MACH_REALVIEW_PBX || ARCH_OMAP4 || \
		 ARCH_S5PV310 || ARCH_TEGRA || ARCH_U8500 || ARCH_VEXPRESS_CA9X4 || \
		 ARCH_MSM_SCORPIONMP
	select USE_GENERIC_SMP_HELPERS
	select HAVE_ARM_SCU if !ARCH_MSM_SCORPIONMP
	help
	  This enables support for systems with more than one CPU. If you have
	  a system with only one CPU, like most personal computers, say N. If
	  you have a system with more than one CPU, say Y.

	  If you say N here, the kernel will run on single and multiprocessor
	  machines, but will use only one CPU of a multiprocessor machine. If
	  you say Y here, the kernel will run on many, but not all, single
	  processor machines. On a single processor machine, the kernel will
	  run faster if you say N here.

	  See also <file:Documentation/i386/IO-APIC.txt>,
	  <file:Documentation/nmi_watchdog.txt> and the SMP-HOWTO available at
	  <http://tldp.org/HOWTO/SMP-HOWTO.html>.

	  If you don't know what to do here, say N.

config SMP_ON_UP
	bool "Allow booting SMP kernel on uniprocessor systems (EXPERIMENTAL)"
	depends on EXPERIMENTAL
	depends on SMP && !XIP
	default y
	help
	  SMP kernels contain instructions which fail on non-SMP processors.
	  Enabling this option allows the kernel to modify itself to make
	  these instructions safe.  Disabling it allows about 1K of space
	  savings.

	  If you don't know what to do here, say Y.

config HAVE_ARM_SCU
	bool
	depends on SMP
	help
	  This option enables support for the ARM system coherency unit

config HAVE_ARM_TWD
	bool
	depends on SMP
	select TICK_ONESHOT
	help
	  This options enables support for the ARM timer and watchdog unit

choice
	prompt "Memory split"
	default VMSPLIT_3G
	help
	  Select the desired split between kernel and user memory.

	  If you are not absolutely sure what you are doing, leave this
	  option alone!

	config VMSPLIT_3G
		bool "3G/1G user/kernel split"
	config VMSPLIT_2G
		bool "2G/2G user/kernel split"
	config VMSPLIT_1G
		bool "1G/3G user/kernel split"
endchoice

config PAGE_OFFSET
	hex
	default 0x40000000 if VMSPLIT_1G
	default 0x80000000 if VMSPLIT_2G
	default 0xC0000000

config NR_CPUS
	int "Maximum number of CPUs (2-32)"
	range 2 32
	depends on SMP
	default "4"

config HOTPLUG_CPU
	bool "Support for hot-pluggable CPUs (EXPERIMENTAL)"
	depends on SMP && HOTPLUG && EXPERIMENTAL
	depends on !ARCH_MSM
	help
	  Say Y here to experiment with turning CPUs off and on.  CPUs
	  can be controlled through /sys/devices/system/cpu.

config LOCAL_TIMERS
	bool "Use local timer interrupts"
	depends on SMP
	default y
	select HAVE_ARM_TWD if !ARCH_MSM_SCORPIONMP
	help
	  Enable support for local timers on SMP platforms, rather then the
	  legacy IPI broadcast method.  Local timers allows the system
	  accounting to be spread across the timer interval, preventing a
	  "thundering herd" at every timer tick.

source kernel/Kconfig.preempt

config HZ
	int
	default 200 if ARCH_EBSA110 || ARCH_S3C2410 || ARCH_S5P64X0 || \
		ARCH_S5P6442 || ARCH_S5PV210 || ARCH_S5PV310
	default OMAP_32K_TIMER_HZ if ARCH_OMAP && OMAP_32K_TIMER
	default AT91_TIMER_HZ if ARCH_AT91
	default SHMOBILE_TIMER_HZ if ARCH_SHMOBILE
	default 100

config THUMB2_KERNEL
<<<<<<< HEAD
	bool "Compile the kernel in Thumb-2 mode"
	depends on CPU_V7 && !CPU_V6 && EXPERIMENTAL
=======
	bool "Compile the kernel in Thumb-2 mode (EXPERIMENTAL)"
	depends on CPU_V7 && EXPERIMENTAL
>>>>>>> 4ec3eb13
	select AEABI
	select ARM_ASM_UNIFIED
	help
	  By enabling this option, the kernel will be compiled in
	  Thumb-2 mode. A compiler/assembler that understand the unified
	  ARM-Thumb syntax is needed.

	  If unsure, say N.

config ARM_ASM_UNIFIED
	bool

config AEABI
	bool "Use the ARM EABI to compile the kernel"
	help
	  This option allows for the kernel to be compiled using the latest
	  ARM ABI (aka EABI).  This is only useful if you are using a user
	  space environment that is also compiled with EABI.

	  Since there are major incompatibilities between the legacy ABI and
	  EABI, especially with regard to structure member alignment, this
	  option also changes the kernel syscall calling convention to
	  disambiguate both ABIs and allow for backward compatibility support
	  (selected with CONFIG_OABI_COMPAT).

	  To use this you need GCC version 4.0.0 or later.

config OABI_COMPAT
	bool "Allow old ABI binaries to run with this kernel (EXPERIMENTAL)"
	depends on AEABI && EXPERIMENTAL
	default y
	help
	  This option preserves the old syscall interface along with the
	  new (ARM EABI) one. It also provides a compatibility layer to
	  intercept syscalls that have structure arguments which layout
	  in memory differs between the legacy ABI and the new ARM EABI
	  (only for non "thumb" binaries). This option adds a tiny
	  overhead to all syscalls and produces a slightly larger kernel.
	  If you know you'll be using only pure EABI user space then you
	  can say N here. If this option is not selected and you attempt
	  to execute a legacy ABI binary then the result will be
	  UNPREDICTABLE (in fact it can be predicted that it won't work
	  at all). If in doubt say Y.

config ARCH_HAS_HOLES_MEMORYMODEL
	bool

config ARCH_SPARSEMEM_ENABLE
	bool

config ARCH_SPARSEMEM_DEFAULT
	def_bool ARCH_SPARSEMEM_ENABLE

config ARCH_SELECT_MEMORY_MODEL
	def_bool ARCH_SPARSEMEM_ENABLE

config HIGHMEM
	bool "High Memory Support (EXPERIMENTAL)"
	depends on MMU && EXPERIMENTAL
	help
	  The address space of ARM processors is only 4 Gigabytes large
	  and it has to accommodate user address space, kernel address
	  space as well as some memory mapped IO. That means that, if you
	  have a large amount of physical memory and/or IO, not all of the
	  memory can be "permanently mapped" by the kernel. The physical
	  memory that is not permanently mapped is called "high memory".

	  Depending on the selected kernel/user memory split, minimum
	  vmalloc space and actual amount of RAM, you may not need this
	  option which should result in a slightly faster kernel.

	  If unsure, say n.

config HIGHPTE
	bool "Allocate 2nd-level pagetables from highmem"
	depends on HIGHMEM
	depends on !OUTER_CACHE

config HW_PERF_EVENTS
	bool "Enable hardware performance counter support for perf events"
	depends on PERF_EVENTS && CPU_HAS_PMU
	default y
	help
	  Enable hardware performance counter support for perf events. If
	  disabled, perf events will use software events only.

config SPARSE_IRQ
	def_bool n
	help
	  This enables support for sparse irqs. This is useful in general
	  as most CPUs have a fairly sparse array of IRQ vectors, which
	  the irq_desc then maps directly on to. Systems with a high
	  number of off-chip IRQs will want to treat this as
	  experimental until they have been independently verified.

source "mm/Kconfig"

config FORCE_MAX_ZONEORDER
	int "Maximum zone order" if ARCH_SHMOBILE
	range 11 64 if ARCH_SHMOBILE
	default "9" if SA1111
	default "11"
	help
	  The kernel memory allocator divides physically contiguous memory
	  blocks into "zones", where each zone is a power of two number of
	  pages.  This option selects the largest power of two that the kernel
	  keeps in the memory allocator.  If you need to allocate very large
	  blocks of physically contiguous memory, then you may need to
	  increase this value.

	  This config option is actually maximum order plus one. For example,
	  a value of 11 means that the largest free memory block is 2^10 pages.

config LEDS
	bool "Timer and CPU usage LEDs"
	depends on ARCH_CDB89712 || ARCH_EBSA110 || \
		   ARCH_EBSA285 || ARCH_INTEGRATOR || \
		   ARCH_LUBBOCK || MACH_MAINSTONE || ARCH_NETWINDER || \
		   ARCH_OMAP || ARCH_P720T || ARCH_PXA_IDP || \
		   ARCH_SA1100 || ARCH_SHARK || ARCH_VERSATILE || \
		   ARCH_AT91 || ARCH_DAVINCI || \
		   ARCH_KS8695 || MACH_RD88F5182 || ARCH_REALVIEW
	help
	  If you say Y here, the LEDs on your machine will be used
	  to provide useful information about your current system status.

	  If you are compiling a kernel for a NetWinder or EBSA-285, you will
	  be able to select which LEDs are active using the options below. If
	  you are compiling a kernel for the EBSA-110 or the LART however, the
	  red LED will simply flash regularly to indicate that the system is
	  still functional. It is safe to say Y here if you have a CATS
	  system, but the driver will do nothing.

config LEDS_TIMER
	bool "Timer LED" if (!ARCH_CDB89712 && !ARCH_OMAP) || \
			    OMAP_OSK_MISTRAL || MACH_OMAP_H2 \
			    || MACH_OMAP_PERSEUS2
	depends on LEDS
	depends on !GENERIC_CLOCKEVENTS
	default y if ARCH_EBSA110
	help
	  If you say Y here, one of the system LEDs (the green one on the
	  NetWinder, the amber one on the EBSA285, or the red one on the LART)
	  will flash regularly to indicate that the system is still
	  operational. This is mainly useful to kernel hackers who are
	  debugging unstable kernels.

	  The LART uses the same LED for both Timer LED and CPU usage LED
	  functions. You may choose to use both, but the Timer LED function
	  will overrule the CPU usage LED.

config LEDS_CPU
	bool "CPU usage LED" if (!ARCH_CDB89712 && !ARCH_EBSA110 && \
			!ARCH_OMAP) \
			|| OMAP_OSK_MISTRAL || MACH_OMAP_H2 \
			|| MACH_OMAP_PERSEUS2
	depends on LEDS
	help
	  If you say Y here, the red LED will be used to give a good real
	  time indication of CPU usage, by lighting whenever the idle task
	  is not currently executing.

	  The LART uses the same LED for both Timer LED and CPU usage LED
	  functions. You may choose to use both, but the Timer LED function
	  will overrule the CPU usage LED.

config ALIGNMENT_TRAP
	bool
	depends on CPU_CP15_MMU
	default y if !ARCH_EBSA110
	select HAVE_PROC_CPU if PROC_FS
	help
	  ARM processors cannot fetch/store information which is not
	  naturally aligned on the bus, i.e., a 4 byte fetch must start at an
	  address divisible by 4. On 32-bit ARM processors, these non-aligned
	  fetch/store instructions will be emulated in software if you say
	  here, which has a severe performance impact. This is necessary for
	  correct operation of some network protocols. With an IP-only
	  configuration it is safe to say N, otherwise say Y.

config UACCESS_WITH_MEMCPY
	bool "Use kernel mem{cpy,set}() for {copy_to,clear}_user() (EXPERIMENTAL)"
	depends on MMU && EXPERIMENTAL
	default y if CPU_FEROCEON
	help
	  Implement faster copy_to_user and clear_user methods for CPU
	  cores where a 8-word STM instruction give significantly higher
	  memory write throughput than a sequence of individual 32bit stores.

	  A possible side effect is a slight increase in scheduling latency
	  between threads sharing the same address space if they invoke
	  such copy operations with large buffers.

	  However, if the CPU data cache is using a write-allocate mode,
	  this option is unlikely to provide any performance gain.

config SECCOMP
	bool
	prompt "Enable seccomp to safely compute untrusted bytecode"
	---help---
	  This kernel feature is useful for number crunching applications
	  that may need to compute untrusted bytecode during their
	  execution. By using pipes or other transports made available to
	  the process as file descriptors supporting the read/write
	  syscalls, it's possible to isolate those applications in
	  their own address space using seccomp. Once seccomp is
	  enabled via prctl(PR_SET_SECCOMP), it cannot be disabled
	  and the task is only allowed to execute a few safe syscalls
	  defined by each seccomp mode.

config CC_STACKPROTECTOR
	bool "Enable -fstack-protector buffer overflow detection (EXPERIMENTAL)"
	depends on EXPERIMENTAL
	help
	  This option turns on the -fstack-protector GCC feature. This
	  feature puts, at the beginning of functions, a canary value on
	  the stack just before the return address, and validates
	  the value just before actually returning.  Stack based buffer
	  overflows (that need to overwrite this return address) now also
	  overwrite the canary, which gets detected and the attack is then
	  neutralized via a kernel panic.
	  This feature requires gcc version 4.2 or above.

config DEPRECATED_PARAM_STRUCT
	bool "Provide old way to pass kernel parameters"
	help
	  This was deprecated in 2001 and announced to live on for 5 years.
	  Some old boot loaders still use this way.

endmenu

menu "Boot options"

# Compressed boot loader in ROM.  Yes, we really want to ask about
# TEXT and BSS so we preserve their values in the config files.
config ZBOOT_ROM_TEXT
	hex "Compressed ROM boot loader base address"
	default "0"
	help
	  The physical address at which the ROM-able zImage is to be
	  placed in the target.  Platforms which normally make use of
	  ROM-able zImage formats normally set this to a suitable
	  value in their defconfig file.

	  If ZBOOT_ROM is not enabled, this has no effect.

config ZBOOT_ROM_BSS
	hex "Compressed ROM boot loader BSS address"
	default "0"
	help
	  The base address of an area of read/write memory in the target
	  for the ROM-able zImage which must be available while the
	  decompressor is running. It must be large enough to hold the
	  entire decompressed kernel plus an additional 128 KiB.
	  Platforms which normally make use of ROM-able zImage formats
	  normally set this to a suitable value in their defconfig file.

	  If ZBOOT_ROM is not enabled, this has no effect.

config ZBOOT_ROM
	bool "Compressed boot loader in ROM/flash"
	depends on ZBOOT_ROM_TEXT != ZBOOT_ROM_BSS
	help
	  Say Y here if you intend to execute your compressed kernel image
	  (zImage) directly from ROM or flash.  If unsure, say N.

config CMDLINE
	string "Default kernel command string"
	default ""
	help
	  On some architectures (EBSA110 and CATS), there is currently no way
	  for the boot loader to pass arguments to the kernel. For these
	  architectures, you should supply some command-line options at build
	  time by entering them here. As a minimum, you should specify the
	  memory size and the root device (e.g., mem=64M root=/dev/nfs).

config CMDLINE_FORCE
	bool "Always use the default kernel command string"
	depends on CMDLINE != ""
	help
	  Always use the default kernel command string, even if the boot
	  loader passes other arguments to the kernel.
	  This is useful if you cannot or don't want to change the
	  command-line options your boot loader passes to the kernel.

	  If unsure, say N.

config XIP_KERNEL
	bool "Kernel Execute-In-Place from ROM"
	depends on !ZBOOT_ROM
	help
	  Execute-In-Place allows the kernel to run from non-volatile storage
	  directly addressable by the CPU, such as NOR flash. This saves RAM
	  space since the text section of the kernel is not loaded from flash
	  to RAM.  Read-write sections, such as the data section and stack,
	  are still copied to RAM.  The XIP kernel is not compressed since
	  it has to run directly from flash, so it will take more space to
	  store it.  The flash address used to link the kernel object files,
	  and for storing it, is configuration dependent. Therefore, if you
	  say Y here, you must know the proper physical address where to
	  store the kernel image depending on your own flash memory usage.

	  Also note that the make target becomes "make xipImage" rather than
	  "make zImage" or "make Image".  The final kernel binary to put in
	  ROM memory will be arch/arm/boot/xipImage.

	  If unsure, say N.

config XIP_PHYS_ADDR
	hex "XIP Kernel Physical Location"
	depends on XIP_KERNEL
	default "0x00080000"
	help
	  This is the physical address in your flash memory the kernel will
	  be linked for and stored to.  This address is dependent on your
	  own flash usage.

config KEXEC
	bool "Kexec system call (EXPERIMENTAL)"
	depends on EXPERIMENTAL
	help
	  kexec is a system call that implements the ability to shutdown your
	  current kernel, and to start another kernel.  It is like a reboot
	  but it is independent of the system firmware.   And like a reboot
	  you can start any kernel with it, not just Linux.

	  It is an ongoing process to be certain the hardware in a machine
	  is properly shutdown, so do not be surprised if this code does not
	  initially work for you.  It may help to enable device hotplugging
	  support.

config ATAGS_PROC
	bool "Export atags in procfs"
	depends on KEXEC
	default y
	help
	  Should the atags used to boot the kernel be exported in an "atags"
	  file in procfs. Useful with kexec.

config CRASH_DUMP
	bool "Build kdump crash kernel (EXPERIMENTAL)"
	depends on EXPERIMENTAL
	help
	  Generate crash dump after being started by kexec. This should
	  be normally only set in special crash dump kernels which are
	  loaded in the main kernel with kexec-tools into a specially
	  reserved region and then later executed after a crash by
	  kdump/kexec. The crash dump kernel must be compiled to a
	  memory address not used by the main kernel

	  For more details see Documentation/kdump/kdump.txt

config AUTO_ZRELADDR
	bool "Auto calculation of the decompressed kernel image address"
	depends on !ZBOOT_ROM && !ARCH_U300
	help
	  ZRELADDR is the physical address where the decompressed kernel
	  image will be placed. If AUTO_ZRELADDR is selected, the address
	  will be determined at run-time by masking the current IP with
	  0xf8000000. This assumes the zImage being placed in the first 128MB
	  from start of memory.

endmenu

menu "CPU Power Management"

if ARCH_HAS_CPUFREQ

source "drivers/cpufreq/Kconfig"

config CPU_FREQ_IMX
	tristate "CPUfreq driver for i.MX CPUs"
	depends on ARCH_MXC && CPU_FREQ
	help
	  This enables the CPUfreq driver for i.MX CPUs.

config CPU_FREQ_SA1100
	bool

config CPU_FREQ_SA1110
	bool

config CPU_FREQ_INTEGRATOR
	tristate "CPUfreq driver for ARM Integrator CPUs"
	depends on ARCH_INTEGRATOR && CPU_FREQ
	default y
	help
	  This enables the CPUfreq driver for ARM Integrator CPUs.

	  For details, take a look at <file:Documentation/cpu-freq>.

	  If in doubt, say Y.

config CPU_FREQ_PXA
	bool
	depends on CPU_FREQ && ARCH_PXA && PXA25x
	default y
	select CPU_FREQ_DEFAULT_GOV_USERSPACE

config CPU_FREQ_S3C64XX
	bool "CPUfreq support for Samsung S3C64XX CPUs"
	depends on CPU_FREQ && CPU_S3C6410

config CPU_FREQ_S3C
	bool
	help
	  Internal configuration node for common cpufreq on Samsung SoC

config CPU_FREQ_S3C24XX
	bool "CPUfreq driver for Samsung S3C24XX series CPUs (EXPERIMENTAL)"
	depends on ARCH_S3C2410 && CPU_FREQ && EXPERIMENTAL
	select CPU_FREQ_S3C
	help
	  This enables the CPUfreq driver for the Samsung S3C24XX family
	  of CPUs.

	  For details, take a look at <file:Documentation/cpu-freq>.

	  If in doubt, say N.

config CPU_FREQ_S3C24XX_PLL
	bool "Support CPUfreq changing of PLL frequency (EXPERIMENTAL)"
	depends on CPU_FREQ_S3C24XX && EXPERIMENTAL
	help
	  Compile in support for changing the PLL frequency from the
	  S3C24XX series CPUfreq driver. The PLL takes time to settle
	  after a frequency change, so by default it is not enabled.

	  This also means that the PLL tables for the selected CPU(s) will
	  be built which may increase the size of the kernel image.

config CPU_FREQ_S3C24XX_DEBUG
	bool "Debug CPUfreq Samsung driver core"
	depends on CPU_FREQ_S3C24XX
	help
	  Enable s3c_freq_dbg for the Samsung S3C CPUfreq core

config CPU_FREQ_S3C24XX_IODEBUG
	bool "Debug CPUfreq Samsung driver IO timing"
	depends on CPU_FREQ_S3C24XX
	help
	  Enable s3c_freq_iodbg for the Samsung S3C CPUfreq core

config CPU_FREQ_S3C24XX_DEBUGFS
	bool "Export debugfs for CPUFreq"
	depends on CPU_FREQ_S3C24XX && DEBUG_FS
	help
	  Export status information via debugfs.

endif

source "drivers/cpuidle/Kconfig"

endmenu

menu "Floating point emulation"

comment "At least one emulation must be selected"

config FPE_NWFPE
	bool "NWFPE math emulation"
	depends on (!AEABI || OABI_COMPAT) && !THUMB2_KERNEL
	---help---
	  Say Y to include the NWFPE floating point emulator in the kernel.
	  This is necessary to run most binaries. Linux does not currently
	  support floating point hardware so you need to say Y here even if
	  your machine has an FPA or floating point co-processor podule.

	  You may say N here if you are going to load the Acorn FPEmulator
	  early in the bootup.

config FPE_NWFPE_XP
	bool "Support extended precision"
	depends on FPE_NWFPE
	help
	  Say Y to include 80-bit support in the kernel floating-point
	  emulator.  Otherwise, only 32 and 64-bit support is compiled in.
	  Note that gcc does not generate 80-bit operations by default,
	  so in most cases this option only enlarges the size of the
	  floating point emulator without any good reason.

	  You almost surely want to say N here.

config FPE_FASTFPE
	bool "FastFPE math emulation (EXPERIMENTAL)"
	depends on (!AEABI || OABI_COMPAT) && !CPU_32v3 && EXPERIMENTAL
	---help---
	  Say Y here to include the FAST floating point emulator in the kernel.
	  This is an experimental much faster emulator which now also has full
	  precision for the mantissa.  It does not support any exceptions.
	  It is very simple, and approximately 3-6 times faster than NWFPE.

	  It should be sufficient for most programs.  It may be not suitable
	  for scientific calculations, but you have to check this for yourself.
	  If you do not feel you need a faster FP emulation you should better
	  choose NWFPE.

config VFP
	bool "VFP-format floating point maths"
	depends on CPU_V6 || CPU_ARM926T || CPU_V7 || CPU_FEROCEON
	help
	  Say Y to include VFP support code in the kernel. This is needed
	  if your hardware includes a VFP unit.

	  Please see <file:Documentation/arm/VFP/release-notes.txt> for
	  release notes and additional status information.

	  Say N if your target does not have VFP hardware.

config VFPv3
	bool
	depends on VFP
	default y if CPU_V7

config NEON
	bool "Advanced SIMD (NEON) Extension support"
	depends on VFPv3 && CPU_V7
	help
	  Say Y to include support code for NEON, the ARMv7 Advanced SIMD
	  Extension.

endmenu

menu "Userspace binary formats"

source "fs/Kconfig.binfmt"

config ARTHUR
	tristate "RISC OS personality"
	depends on !AEABI
	help
	  Say Y here to include the kernel code necessary if you want to run
	  Acorn RISC OS/Arthur binaries under Linux. This code is still very
	  experimental; if this sounds frightening, say N and sleep in peace.
	  You can also say M here to compile this support as a module (which
	  will be called arthur).

endmenu

menu "Power management options"

source "kernel/power/Kconfig"

config ARCH_SUSPEND_POSSIBLE
	def_bool y

endmenu

source "net/Kconfig"

source "drivers/Kconfig"

source "fs/Kconfig"

source "arch/arm/Kconfig.debug"

source "security/Kconfig"

source "crypto/Kconfig"

source "lib/Kconfig"<|MERGE_RESOLUTION|>--- conflicted
+++ resolved
@@ -240,12 +240,8 @@
 config ARCH_REALVIEW
 	bool "ARM Ltd. RealView family"
 	select ARM_AMBA
-<<<<<<< HEAD
-	select COMMON_CLKDEV
+	select CLKDEV_LOOKUP
 	select HAVE_SCHED_CLOCK
-=======
-	select CLKDEV_LOOKUP
->>>>>>> 4ec3eb13
 	select ICST
 	select GENERIC_CLOCKEVENTS
 	select ARCH_WANT_OPTIONAL_GPIOLIB
@@ -259,12 +255,8 @@
 	bool "ARM Ltd. Versatile family"
 	select ARM_AMBA
 	select ARM_VIC
-<<<<<<< HEAD
-	select COMMON_CLKDEV
+	select CLKDEV_LOOKUP
 	select HAVE_SCHED_CLOCK
-=======
-	select CLKDEV_LOOKUP
->>>>>>> 4ec3eb13
 	select ICST
 	select GENERIC_CLOCKEVENTS
 	select ARCH_WANT_OPTIONAL_GPIOLIB
@@ -454,11 +446,8 @@
 	select CPU_XSCALE
 	select GENERIC_GPIO
 	select GENERIC_CLOCKEVENTS
-<<<<<<< HEAD
 	select HAVE_SCHED_CLOCK
-=======
 	select MIGHT_HAVE_PCI
->>>>>>> 4ec3eb13
 	select DMABOUNCE if PCI
 	help
 	  Support for Intel's IXP4XX (XScale) family of processors.
@@ -587,16 +576,12 @@
 
 config ARCH_TEGRA
 	bool "NVIDIA Tegra"
+	select CLKDEV_LOOKUP
 	select GENERIC_TIME
 	select GENERIC_CLOCKEVENTS
 	select GENERIC_GPIO
 	select HAVE_CLK
-<<<<<<< HEAD
 	select HAVE_SCHED_CLOCK
-	select COMMON_CLKDEV
-=======
-	select CLKDEV_LOOKUP
->>>>>>> 4ec3eb13
 	select ARCH_HAS_BARRIERS if CACHE_L2X0
 	select ARCH_HAS_CPUFREQ
 	help
@@ -1207,11 +1192,7 @@
 	bool
 
 config PCI
-<<<<<<< HEAD
-	bool "PCI support" if ARCH_INTEGRATOR_AP || ARCH_VERSATILE_PB || ARCH_IXP4XX || ARCH_KS8695 || MACH_ARMCORE || ARCH_CNS3XXX || SA1100_NANOENGINE
-=======
 	bool "PCI support" if MIGHT_HAVE_PCI
->>>>>>> 4ec3eb13
 	help
 	  Find out whether you have a PCI motherboard. PCI is the name of a
 	  bus system, i.e. the way the CPU talks to the other stuff inside
@@ -1366,13 +1347,8 @@
 	default 100
 
 config THUMB2_KERNEL
-<<<<<<< HEAD
-	bool "Compile the kernel in Thumb-2 mode"
+	bool "Compile the kernel in Thumb-2 mode (EXPERIMENTAL)"
 	depends on CPU_V7 && !CPU_V6 && EXPERIMENTAL
-=======
-	bool "Compile the kernel in Thumb-2 mode (EXPERIMENTAL)"
-	depends on CPU_V7 && EXPERIMENTAL
->>>>>>> 4ec3eb13
 	select AEABI
 	select ARM_ASM_UNIFIED
 	help
