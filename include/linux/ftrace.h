/*
 * Ftrace header.  For implementation details beyond the random comments
 * scattered below, see: Documentation/trace/ftrace-design.txt
 */

#ifndef _LINUX_FTRACE_H
#define _LINUX_FTRACE_H

#include <linux/trace_clock.h>
#include <linux/kallsyms.h>
#include <linux/linkage.h>
#include <linux/bitops.h>
#include <linux/ptrace.h>
#include <linux/ktime.h>
#include <linux/sched.h>
#include <linux/types.h>
#include <linux/init.h>
#include <linux/fs.h>

#include <asm/ftrace.h>

/*
 * If the arch supports passing the variable contents of
 * function_trace_op as the third parameter back from the
 * mcount call, then the arch should define this as 1.
 */
#ifndef ARCH_SUPPORTS_FTRACE_OPS
#define ARCH_SUPPORTS_FTRACE_OPS 0
#endif

/*
 * If the arch's mcount caller does not support all of ftrace's
 * features, then it must call an indirect function that
 * does. Or at least does enough to prevent any unwelcomed side effects.
 */
#if !ARCH_SUPPORTS_FTRACE_OPS
# define FTRACE_FORCE_LIST_FUNC 1
#else
# define FTRACE_FORCE_LIST_FUNC 0
#endif

/* Main tracing buffer and events set up */
#ifdef CONFIG_TRACING
void trace_init(void);
#else
static inline void trace_init(void) { }
#endif

struct module;
struct ftrace_hash;

#ifdef CONFIG_FUNCTION_TRACER

extern int ftrace_enabled;
extern int
ftrace_enable_sysctl(struct ctl_table *table, int write,
		     void __user *buffer, size_t *lenp,
		     loff_t *ppos);

struct ftrace_ops;

typedef void (*ftrace_func_t)(unsigned long ip, unsigned long parent_ip,
			      struct ftrace_ops *op, struct pt_regs *regs);

ftrace_func_t ftrace_ops_get_func(struct ftrace_ops *ops);

/*
 * FTRACE_OPS_FL_* bits denote the state of ftrace_ops struct and are
 * set in the flags member.
 * CONTROL, SAVE_REGS, SAVE_REGS_IF_SUPPORTED, RECURSION_SAFE, STUB and
 * IPMODIFY are a kind of attribute flags which can be set only before
 * registering the ftrace_ops, and can not be modified while registered.
 * Changing those attribute flags after regsitering ftrace_ops will
 * cause unexpected results.
 *
 * ENABLED - set/unset when ftrace_ops is registered/unregistered
 * DYNAMIC - set when ftrace_ops is registered to denote dynamically
 *           allocated ftrace_ops which need special care
 * PER_CPU - set manualy by ftrace_ops user to denote the ftrace_ops
 *           could be controlled by following calls:
 *             ftrace_function_local_enable
 *             ftrace_function_local_disable
 * SAVE_REGS - The ftrace_ops wants regs saved at each function called
 *            and passed to the callback. If this flag is set, but the
 *            architecture does not support passing regs
 *            (CONFIG_DYNAMIC_FTRACE_WITH_REGS is not defined), then the
 *            ftrace_ops will fail to register, unless the next flag
 *            is set.
 * SAVE_REGS_IF_SUPPORTED - This is the same as SAVE_REGS, but if the
 *            handler can handle an arch that does not save regs
 *            (the handler tests if regs == NULL), then it can set
 *            this flag instead. It will not fail registering the ftrace_ops
 *            but, the regs field will be NULL if the arch does not support
 *            passing regs to the handler.
 *            Note, if this flag is set, the SAVE_REGS flag will automatically
 *            get set upon registering the ftrace_ops, if the arch supports it.
 * RECURSION_SAFE - The ftrace_ops can set this to tell the ftrace infrastructure
 *            that the call back has its own recursion protection. If it does
 *            not set this, then the ftrace infrastructure will add recursion
 *            protection for the caller.
 * STUB   - The ftrace_ops is just a place holder.
 * INITIALIZED - The ftrace_ops has already been initialized (first use time
 *            register_ftrace_function() is called, it will initialized the ops)
 * DELETED - The ops are being deleted, do not let them be registered again.
 * ADDING  - The ops is in the process of being added.
 * REMOVING - The ops is in the process of being removed.
 * MODIFYING - The ops is in the process of changing its filter functions.
 * ALLOC_TRAMP - A dynamic trampoline was allocated by the core code.
 *            The arch specific code sets this flag when it allocated a
 *            trampoline. This lets the arch know that it can update the
 *            trampoline in case the callback function changes.
 *            The ftrace_ops trampoline can be set by the ftrace users, and
 *            in such cases the arch must not modify it. Only the arch ftrace
 *            core code should set this flag.
 * IPMODIFY - The ops can modify the IP register. This can only be set with
 *            SAVE_REGS. If another ops with this flag set is already registered
 *            for any of the functions that this ops will be registered for, then
 *            this ops will fail to register or set_filter_ip.
 * PID     - Is affected by set_ftrace_pid (allows filtering on those pids)
 */
enum {
	FTRACE_OPS_FL_ENABLED			= 1 << 0,
	FTRACE_OPS_FL_DYNAMIC			= 1 << 1,
	FTRACE_OPS_FL_PER_CPU			= 1 << 2,
	FTRACE_OPS_FL_SAVE_REGS			= 1 << 3,
	FTRACE_OPS_FL_SAVE_REGS_IF_SUPPORTED	= 1 << 4,
	FTRACE_OPS_FL_RECURSION_SAFE		= 1 << 5,
	FTRACE_OPS_FL_STUB			= 1 << 6,
	FTRACE_OPS_FL_INITIALIZED		= 1 << 7,
	FTRACE_OPS_FL_DELETED			= 1 << 8,
	FTRACE_OPS_FL_ADDING			= 1 << 9,
	FTRACE_OPS_FL_REMOVING			= 1 << 10,
	FTRACE_OPS_FL_MODIFYING			= 1 << 11,
	FTRACE_OPS_FL_ALLOC_TRAMP		= 1 << 12,
	FTRACE_OPS_FL_IPMODIFY			= 1 << 13,
	FTRACE_OPS_FL_PID			= 1 << 14,
	FTRACE_OPS_FL_RCU			= 1 << 15,
};

#ifdef CONFIG_DYNAMIC_FTRACE
/* The hash used to know what functions callbacks trace */
struct ftrace_ops_hash {
	struct ftrace_hash		*notrace_hash;
	struct ftrace_hash		*filter_hash;
	struct mutex			regex_lock;
};
#endif

/*
 * Note, ftrace_ops can be referenced outside of RCU protection, unless
 * the RCU flag is set. If ftrace_ops is allocated and not part of kernel
 * core data, the unregistering of it will perform a scheduling on all CPUs
 * to make sure that there are no more users. Depending on the load of the
 * system that may take a bit of time.
 *
 * Any private data added must also take care not to be freed and if private
 * data is added to a ftrace_ops that is in core code, the user of the
 * ftrace_ops must perform a schedule_on_each_cpu() before freeing it.
 */
struct ftrace_ops {
	ftrace_func_t			func;
	struct ftrace_ops		*next;
	unsigned long			flags;
	void				*private;
	ftrace_func_t			saved_func;
	int __percpu			*disabled;
#ifdef CONFIG_DYNAMIC_FTRACE
	struct ftrace_ops_hash		local_hash;
	struct ftrace_ops_hash		*func_hash;
	struct ftrace_ops_hash		old_hash;
	unsigned long			trampoline;
	unsigned long			trampoline_size;
#endif
};

/*
 * Type of the current tracing.
 */
enum ftrace_tracing_type_t {
	FTRACE_TYPE_ENTER = 0, /* Hook the call of the function */
	FTRACE_TYPE_RETURN,	/* Hook the return of the function */
};

/* Current tracing type, default is FTRACE_TYPE_ENTER */
extern enum ftrace_tracing_type_t ftrace_tracing_type;

/*
 * The ftrace_ops must be a static and should also
 * be read_mostly.  These functions do modify read_mostly variables
 * so use them sparely. Never free an ftrace_op or modify the
 * next pointer after it has been registered. Even after unregistering
 * it, the next pointer may still be used internally.
 */
int register_ftrace_function(struct ftrace_ops *ops);
int unregister_ftrace_function(struct ftrace_ops *ops);
void clear_ftrace_function(void);

/**
 * ftrace_function_local_enable - enable ftrace_ops on current cpu
 *
 * This function enables tracing on current cpu by decreasing
 * the per cpu control variable.
 * It must be called with preemption disabled and only on ftrace_ops
 * registered with FTRACE_OPS_FL_PER_CPU. If called without preemption
 * disabled, this_cpu_ptr will complain when CONFIG_DEBUG_PREEMPT is enabled.
 */
static inline void ftrace_function_local_enable(struct ftrace_ops *ops)
{
	if (WARN_ON_ONCE(!(ops->flags & FTRACE_OPS_FL_PER_CPU)))
		return;

	(*this_cpu_ptr(ops->disabled))--;
}

/**
 * ftrace_function_local_disable - disable ftrace_ops on current cpu
 *
 * This function disables tracing on current cpu by increasing
 * the per cpu control variable.
 * It must be called with preemption disabled and only on ftrace_ops
 * registered with FTRACE_OPS_FL_PER_CPU. If called without preemption
 * disabled, this_cpu_ptr will complain when CONFIG_DEBUG_PREEMPT is enabled.
 */
static inline void ftrace_function_local_disable(struct ftrace_ops *ops)
{
	if (WARN_ON_ONCE(!(ops->flags & FTRACE_OPS_FL_PER_CPU)))
		return;

	(*this_cpu_ptr(ops->disabled))++;
}

/**
 * ftrace_function_local_disabled - returns ftrace_ops disabled value
 *                                  on current cpu
 *
 * This function returns value of ftrace_ops::disabled on current cpu.
 * It must be called with preemption disabled and only on ftrace_ops
 * registered with FTRACE_OPS_FL_PER_CPU. If called without preemption
 * disabled, this_cpu_ptr will complain when CONFIG_DEBUG_PREEMPT is enabled.
 */
static inline int ftrace_function_local_disabled(struct ftrace_ops *ops)
{
	WARN_ON_ONCE(!(ops->flags & FTRACE_OPS_FL_PER_CPU));
	return *this_cpu_ptr(ops->disabled);
}

extern void ftrace_stub(unsigned long a0, unsigned long a1,
			struct ftrace_ops *op, struct pt_regs *regs);

#else /* !CONFIG_FUNCTION_TRACER */
/*
 * (un)register_ftrace_function must be a macro since the ops parameter
 * must not be evaluated.
 */
#define register_ftrace_function(ops) ({ 0; })
#define unregister_ftrace_function(ops) ({ 0; })
static inline int ftrace_nr_registered_ops(void)
{
	return 0;
}
static inline void clear_ftrace_function(void) { }
static inline void ftrace_kill(void) { }
#endif /* CONFIG_FUNCTION_TRACER */

#ifdef CONFIG_STACK_TRACER

#define STACK_TRACE_ENTRIES 500

struct stack_trace;

extern unsigned stack_trace_index[];
extern struct stack_trace stack_trace_max;
extern unsigned long stack_trace_max_size;
extern arch_spinlock_t stack_trace_max_lock;

extern int stack_tracer_enabled;
void stack_trace_print(void);
int
stack_trace_sysctl(struct ctl_table *table, int write,
		   void __user *buffer, size_t *lenp,
		   loff_t *ppos);
#endif

struct ftrace_func_command {
	struct list_head	list;
	char			*name;
	int			(*func)(struct ftrace_hash *hash,
					char *func, char *cmd,
					char *params, int enable);
};

#ifdef CONFIG_DYNAMIC_FTRACE

int ftrace_arch_code_modify_prepare(void);
int ftrace_arch_code_modify_post_process(void);

struct dyn_ftrace;

enum ftrace_bug_type {
	FTRACE_BUG_UNKNOWN,
	FTRACE_BUG_INIT,
	FTRACE_BUG_NOP,
	FTRACE_BUG_CALL,
	FTRACE_BUG_UPDATE,
};
extern enum ftrace_bug_type ftrace_bug_type;

/*
 * Archs can set this to point to a variable that holds the value that was
 * expected at the call site before calling ftrace_bug().
 */
extern const void *ftrace_expected;

void ftrace_bug(int err, struct dyn_ftrace *rec);

struct seq_file;

struct ftrace_probe_ops {
	void			(*func)(unsigned long ip,
					unsigned long parent_ip,
					void **data);
	int			(*init)(struct ftrace_probe_ops *ops,
					unsigned long ip, void **data);
	void			(*free)(struct ftrace_probe_ops *ops,
					unsigned long ip, void **data);
	int			(*print)(struct seq_file *m,
					 unsigned long ip,
					 struct ftrace_probe_ops *ops,
					 void *data);
};

extern int
register_ftrace_function_probe(char *glob, struct ftrace_probe_ops *ops,
			      void *data);
extern void
unregister_ftrace_function_probe(char *glob, struct ftrace_probe_ops *ops,
				void *data);
extern void
unregister_ftrace_function_probe_func(char *glob, struct ftrace_probe_ops *ops);
extern void unregister_ftrace_function_probe_all(char *glob);

extern int ftrace_text_reserved(const void *start, const void *end);

extern int ftrace_nr_registered_ops(void);

bool is_ftrace_trampoline(unsigned long addr);

/*
 * The dyn_ftrace record's flags field is split into two parts.
 * the first part which is '0-FTRACE_REF_MAX' is a counter of
 * the number of callbacks that have registered the function that
 * the dyn_ftrace descriptor represents.
 *
 * The second part is a mask:
 *  ENABLED - the function is being traced
 *  REGS    - the record wants the function to save regs
 *  REGS_EN - the function is set up to save regs.
 *  IPMODIFY - the record allows for the IP address to be changed.
 *  DISABLED - the record is not ready to be touched yet
 *
 * When a new ftrace_ops is registered and wants a function to save
 * pt_regs, the rec->flag REGS is set. When the function has been
 * set up to save regs, the REG_EN flag is set. Once a function
 * starts saving regs it will do so until all ftrace_ops are removed
 * from tracing that function.
 */
enum {
	FTRACE_FL_ENABLED	= (1UL << 31),
	FTRACE_FL_REGS		= (1UL << 30),
	FTRACE_FL_REGS_EN	= (1UL << 29),
	FTRACE_FL_TRAMP		= (1UL << 28),
	FTRACE_FL_TRAMP_EN	= (1UL << 27),
	FTRACE_FL_IPMODIFY	= (1UL << 26),
	FTRACE_FL_DISABLED	= (1UL << 25),
};

#define FTRACE_REF_MAX_SHIFT	25
#define FTRACE_FL_BITS		7
#define FTRACE_FL_MASKED_BITS	((1UL << FTRACE_FL_BITS) - 1)
#define FTRACE_FL_MASK		(FTRACE_FL_MASKED_BITS << FTRACE_REF_MAX_SHIFT)
#define FTRACE_REF_MAX		((1UL << FTRACE_REF_MAX_SHIFT) - 1)

#define ftrace_rec_count(rec)	((rec)->flags & ~FTRACE_FL_MASK)

struct dyn_ftrace {
	unsigned long		ip; /* address of mcount call-site */
	unsigned long		flags;
	struct dyn_arch_ftrace	arch;
};

int ftrace_force_update(void);
int ftrace_set_filter_ip(struct ftrace_ops *ops, unsigned long ip,
			 int remove, int reset);
int ftrace_set_filter(struct ftrace_ops *ops, unsigned char *buf,
		       int len, int reset);
int ftrace_set_notrace(struct ftrace_ops *ops, unsigned char *buf,
			int len, int reset);
void ftrace_set_global_filter(unsigned char *buf, int len, int reset);
void ftrace_set_global_notrace(unsigned char *buf, int len, int reset);
void ftrace_free_filter(struct ftrace_ops *ops);

int register_ftrace_command(struct ftrace_func_command *cmd);
int unregister_ftrace_command(struct ftrace_func_command *cmd);

enum {
	FTRACE_UPDATE_CALLS		= (1 << 0),
	FTRACE_DISABLE_CALLS		= (1 << 1),
	FTRACE_UPDATE_TRACE_FUNC	= (1 << 2),
	FTRACE_START_FUNC_RET		= (1 << 3),
	FTRACE_STOP_FUNC_RET		= (1 << 4),
};

/*
 * The FTRACE_UPDATE_* enum is used to pass information back
 * from the ftrace_update_record() and ftrace_test_record()
 * functions. These are called by the code update routines
 * to find out what is to be done for a given function.
 *
 *  IGNORE           - The function is already what we want it to be
 *  MAKE_CALL        - Start tracing the function
 *  MODIFY_CALL      - Stop saving regs for the function
 *  MAKE_NOP         - Stop tracing the function
 */
enum {
	FTRACE_UPDATE_IGNORE,
	FTRACE_UPDATE_MAKE_CALL,
	FTRACE_UPDATE_MODIFY_CALL,
	FTRACE_UPDATE_MAKE_NOP,
};

enum {
	FTRACE_ITER_FILTER	= (1 << 0),
	FTRACE_ITER_NOTRACE	= (1 << 1),
	FTRACE_ITER_PRINTALL	= (1 << 2),
	FTRACE_ITER_DO_HASH	= (1 << 3),
	FTRACE_ITER_HASH	= (1 << 4),
	FTRACE_ITER_ENABLED	= (1 << 5),
};

void arch_ftrace_update_code(int command);

struct ftrace_rec_iter;

struct ftrace_rec_iter *ftrace_rec_iter_start(void);
struct ftrace_rec_iter *ftrace_rec_iter_next(struct ftrace_rec_iter *iter);
struct dyn_ftrace *ftrace_rec_iter_record(struct ftrace_rec_iter *iter);

#define for_ftrace_rec_iter(iter)		\
	for (iter = ftrace_rec_iter_start();	\
	     iter;				\
	     iter = ftrace_rec_iter_next(iter))


int ftrace_update_record(struct dyn_ftrace *rec, int enable);
int ftrace_test_record(struct dyn_ftrace *rec, int enable);
void ftrace_run_stop_machine(int command);
unsigned long ftrace_location(unsigned long ip);
unsigned long ftrace_get_addr_new(struct dyn_ftrace *rec);
unsigned long ftrace_get_addr_curr(struct dyn_ftrace *rec);

extern ftrace_func_t ftrace_trace_function;

int ftrace_regex_open(struct ftrace_ops *ops, int flag,
		  struct inode *inode, struct file *file);
ssize_t ftrace_filter_write(struct file *file, const char __user *ubuf,
			    size_t cnt, loff_t *ppos);
ssize_t ftrace_notrace_write(struct file *file, const char __user *ubuf,
			     size_t cnt, loff_t *ppos);
int ftrace_regex_release(struct inode *inode, struct file *file);

void __init
ftrace_set_early_filter(struct ftrace_ops *ops, char *buf, int enable);

/* defined in arch */
extern int ftrace_ip_converted(unsigned long ip);
extern int ftrace_dyn_arch_init(void);
extern void ftrace_replace_code(int enable);
extern int ftrace_update_ftrace_func(ftrace_func_t func);
extern void ftrace_caller(void);
extern void ftrace_regs_caller(void);
extern void ftrace_call(void);
extern void ftrace_regs_call(void);
extern void mcount_call(void);

void ftrace_modify_all_code(int command);

#ifndef FTRACE_ADDR
#define FTRACE_ADDR ((unsigned long)ftrace_caller)
#endif

#ifndef FTRACE_GRAPH_ADDR
#define FTRACE_GRAPH_ADDR ((unsigned long)ftrace_graph_caller)
#endif

#ifndef FTRACE_REGS_ADDR
#ifdef CONFIG_DYNAMIC_FTRACE_WITH_REGS
# define FTRACE_REGS_ADDR ((unsigned long)ftrace_regs_caller)
#else
# define FTRACE_REGS_ADDR FTRACE_ADDR
#endif
#endif

/*
 * If an arch would like functions that are only traced
 * by the function graph tracer to jump directly to its own
 * trampoline, then they can define FTRACE_GRAPH_TRAMP_ADDR
 * to be that address to jump to.
 */
#ifndef FTRACE_GRAPH_TRAMP_ADDR
#define FTRACE_GRAPH_TRAMP_ADDR ((unsigned long) 0)
#endif

#ifdef CONFIG_FUNCTION_GRAPH_TRACER
extern void ftrace_graph_caller(void);
extern int ftrace_enable_ftrace_graph_caller(void);
extern int ftrace_disable_ftrace_graph_caller(void);
#else
static inline int ftrace_enable_ftrace_graph_caller(void) { return 0; }
static inline int ftrace_disable_ftrace_graph_caller(void) { return 0; }
#endif

/**
 * ftrace_make_nop - convert code into nop
 * @mod: module structure if called by module load initialization
 * @rec: the mcount call site record
 * @addr: the address that the call site should be calling
 *
 * This is a very sensitive operation and great care needs
 * to be taken by the arch.  The operation should carefully
 * read the location, check to see if what is read is indeed
 * what we expect it to be, and then on success of the compare,
 * it should write to the location.
 *
 * The code segment at @rec->ip should be a caller to @addr
 *
 * Return must be:
 *  0 on success
 *  -EFAULT on error reading the location
 *  -EINVAL on a failed compare of the contents
 *  -EPERM  on error writing to the location
 * Any other value will be considered a failure.
 */
extern int ftrace_make_nop(struct module *mod,
			   struct dyn_ftrace *rec, unsigned long addr);

/**
 * ftrace_make_call - convert a nop call site into a call to addr
 * @rec: the mcount call site record
 * @addr: the address that the call site should call
 *
 * This is a very sensitive operation and great care needs
 * to be taken by the arch.  The operation should carefully
 * read the location, check to see if what is read is indeed
 * what we expect it to be, and then on success of the compare,
 * it should write to the location.
 *
 * The code segment at @rec->ip should be a nop
 *
 * Return must be:
 *  0 on success
 *  -EFAULT on error reading the location
 *  -EINVAL on a failed compare of the contents
 *  -EPERM  on error writing to the location
 * Any other value will be considered a failure.
 */
extern int ftrace_make_call(struct dyn_ftrace *rec, unsigned long addr);

#ifdef CONFIG_DYNAMIC_FTRACE_WITH_REGS
/**
 * ftrace_modify_call - convert from one addr to another (no nop)
 * @rec: the mcount call site record
 * @old_addr: the address expected to be currently called to
 * @addr: the address to change to
 *
 * This is a very sensitive operation and great care needs
 * to be taken by the arch.  The operation should carefully
 * read the location, check to see if what is read is indeed
 * what we expect it to be, and then on success of the compare,
 * it should write to the location.
 *
 * The code segment at @rec->ip should be a caller to @old_addr
 *
 * Return must be:
 *  0 on success
 *  -EFAULT on error reading the location
 *  -EINVAL on a failed compare of the contents
 *  -EPERM  on error writing to the location
 * Any other value will be considered a failure.
 */
extern int ftrace_modify_call(struct dyn_ftrace *rec, unsigned long old_addr,
			      unsigned long addr);
#else
/* Should never be called */
static inline int ftrace_modify_call(struct dyn_ftrace *rec, unsigned long old_addr,
				     unsigned long addr)
{
	return -EINVAL;
}
#endif

/* May be defined in arch */
extern int ftrace_arch_read_dyn_info(char *buf, int size);

extern int skip_trace(unsigned long ip);
extern void ftrace_module_init(struct module *mod);
<<<<<<< HEAD
=======
extern void ftrace_module_enable(struct module *mod);
>>>>>>> b562e44f
extern void ftrace_release_mod(struct module *mod);

extern void ftrace_disable_daemon(void);
extern void ftrace_enable_daemon(void);
#else /* CONFIG_DYNAMIC_FTRACE */
static inline int skip_trace(unsigned long ip) { return 0; }
static inline int ftrace_force_update(void) { return 0; }
static inline void ftrace_disable_daemon(void) { }
static inline void ftrace_enable_daemon(void) { }
static inline void ftrace_module_init(struct module *mod) { }
static inline void ftrace_module_enable(struct module *mod) { }
static inline void ftrace_release_mod(struct module *mod) { }
static inline __init int register_ftrace_command(struct ftrace_func_command *cmd)
{
	return -EINVAL;
}
static inline __init int unregister_ftrace_command(char *cmd_name)
{
	return -EINVAL;
}
static inline int ftrace_text_reserved(const void *start, const void *end)
{
	return 0;
}
static inline unsigned long ftrace_location(unsigned long ip)
{
	return 0;
}

/*
 * Again users of functions that have ftrace_ops may not
 * have them defined when ftrace is not enabled, but these
 * functions may still be called. Use a macro instead of inline.
 */
#define ftrace_regex_open(ops, flag, inod, file) ({ -ENODEV; })
#define ftrace_set_early_filter(ops, buf, enable) do { } while (0)
#define ftrace_set_filter_ip(ops, ip, remove, reset) ({ -ENODEV; })
#define ftrace_set_filter(ops, buf, len, reset) ({ -ENODEV; })
#define ftrace_set_notrace(ops, buf, len, reset) ({ -ENODEV; })
#define ftrace_free_filter(ops) do { } while (0)

static inline ssize_t ftrace_filter_write(struct file *file, const char __user *ubuf,
			    size_t cnt, loff_t *ppos) { return -ENODEV; }
static inline ssize_t ftrace_notrace_write(struct file *file, const char __user *ubuf,
			     size_t cnt, loff_t *ppos) { return -ENODEV; }
static inline int
ftrace_regex_release(struct inode *inode, struct file *file) { return -ENODEV; }

static inline bool is_ftrace_trampoline(unsigned long addr)
{
	return false;
}
#endif /* CONFIG_DYNAMIC_FTRACE */

/* totally disable ftrace - can not re-enable after this */
void ftrace_kill(void);

static inline void tracer_disable(void)
{
#ifdef CONFIG_FUNCTION_TRACER
	ftrace_enabled = 0;
#endif
}

/*
 * Ftrace disable/restore without lock. Some synchronization mechanism
 * must be used to prevent ftrace_enabled to be changed between
 * disable/restore.
 */
static inline int __ftrace_enabled_save(void)
{
#ifdef CONFIG_FUNCTION_TRACER
	int saved_ftrace_enabled = ftrace_enabled;
	ftrace_enabled = 0;
	return saved_ftrace_enabled;
#else
	return 0;
#endif
}

static inline void __ftrace_enabled_restore(int enabled)
{
#ifdef CONFIG_FUNCTION_TRACER
	ftrace_enabled = enabled;
#endif
}

/* All archs should have this, but we define it for consistency */
#ifndef ftrace_return_address0
# define ftrace_return_address0 __builtin_return_address(0)
#endif

/* Archs may use other ways for ADDR1 and beyond */
#ifndef ftrace_return_address
# ifdef CONFIG_FRAME_POINTER
#  define ftrace_return_address(n) __builtin_return_address(n)
# else
#  define ftrace_return_address(n) 0UL
# endif
#endif

#define CALLER_ADDR0 ((unsigned long)ftrace_return_address0)
#define CALLER_ADDR1 ((unsigned long)ftrace_return_address(1))
#define CALLER_ADDR2 ((unsigned long)ftrace_return_address(2))
#define CALLER_ADDR3 ((unsigned long)ftrace_return_address(3))
#define CALLER_ADDR4 ((unsigned long)ftrace_return_address(4))
#define CALLER_ADDR5 ((unsigned long)ftrace_return_address(5))
#define CALLER_ADDR6 ((unsigned long)ftrace_return_address(6))

#ifdef CONFIG_IRQSOFF_TRACER
  extern void time_hardirqs_on(unsigned long a0, unsigned long a1);
  extern void time_hardirqs_off(unsigned long a0, unsigned long a1);
#else
  static inline void time_hardirqs_on(unsigned long a0, unsigned long a1) { }
  static inline void time_hardirqs_off(unsigned long a0, unsigned long a1) { }
#endif

#ifdef CONFIG_PREEMPT_TRACER
  extern void trace_preempt_on(unsigned long a0, unsigned long a1);
  extern void trace_preempt_off(unsigned long a0, unsigned long a1);
#else
/*
 * Use defines instead of static inlines because some arches will make code out
 * of the CALLER_ADDR, when we really want these to be a real nop.
 */
# define trace_preempt_on(a0, a1) do { } while (0)
# define trace_preempt_off(a0, a1) do { } while (0)
#endif

#ifdef CONFIG_FTRACE_MCOUNT_RECORD
extern void ftrace_init(void);
#else
static inline void ftrace_init(void) { }
#endif

/*
 * Structure that defines an entry function trace.
 */
struct ftrace_graph_ent {
	unsigned long func; /* Current function */
	int depth;
};

/*
 * Structure that defines a return function trace.
 */
struct ftrace_graph_ret {
	unsigned long func; /* Current function */
	unsigned long long calltime;
	unsigned long long rettime;
	/* Number of functions that overran the depth limit for current task */
	unsigned long overrun;
	int depth;
};

/* Type of the callback handlers for tracing function graph*/
typedef void (*trace_func_graph_ret_t)(struct ftrace_graph_ret *); /* return */
typedef int (*trace_func_graph_ent_t)(struct ftrace_graph_ent *); /* entry */

#ifdef CONFIG_FUNCTION_GRAPH_TRACER

/* for init task */
#define INIT_FTRACE_GRAPH		.ret_stack = NULL,

/*
 * Stack of return addresses for functions
 * of a thread.
 * Used in struct thread_info
 */
struct ftrace_ret_stack {
	unsigned long ret;
	unsigned long func;
	unsigned long long calltime;
	unsigned long long subtime;
	unsigned long fp;
};

/*
 * Primary handler of a function return.
 * It relays on ftrace_return_to_handler.
 * Defined in entry_32/64.S
 */
extern void return_to_handler(void);

extern int
ftrace_push_return_trace(unsigned long ret, unsigned long func, int *depth,
			 unsigned long frame_pointer);

/*
 * Sometimes we don't want to trace a function with the function
 * graph tracer but we want them to keep traced by the usual function
 * tracer if the function graph tracer is not configured.
 */
#define __notrace_funcgraph		notrace

/*
 * We want to which function is an entrypoint of a hardirq.
 * That will help us to put a signal on output.
 */
#define __irq_entry		 __attribute__((__section__(".irqentry.text")))

/* Limits of hardirq entrypoints */
extern char __irqentry_text_start[];
extern char __irqentry_text_end[];

#define FTRACE_NOTRACE_DEPTH 65536
#define FTRACE_RETFUNC_DEPTH 50
#define FTRACE_RETSTACK_ALLOC_SIZE 32
extern int register_ftrace_graph(trace_func_graph_ret_t retfunc,
				trace_func_graph_ent_t entryfunc);

extern bool ftrace_graph_is_dead(void);
extern void ftrace_graph_stop(void);

/* The current handlers in use */
extern trace_func_graph_ret_t ftrace_graph_return;
extern trace_func_graph_ent_t ftrace_graph_entry;

extern void unregister_ftrace_graph(void);

extern void ftrace_graph_init_task(struct task_struct *t);
extern void ftrace_graph_exit_task(struct task_struct *t);
extern void ftrace_graph_init_idle_task(struct task_struct *t, int cpu);

static inline int task_curr_ret_stack(struct task_struct *t)
{
	return t->curr_ret_stack;
}

static inline void pause_graph_tracing(void)
{
	atomic_inc(&current->tracing_graph_pause);
}

static inline void unpause_graph_tracing(void)
{
	atomic_dec(&current->tracing_graph_pause);
}
#else /* !CONFIG_FUNCTION_GRAPH_TRACER */

#define __notrace_funcgraph
#define __irq_entry
#define INIT_FTRACE_GRAPH

static inline void ftrace_graph_init_task(struct task_struct *t) { }
static inline void ftrace_graph_exit_task(struct task_struct *t) { }
static inline void ftrace_graph_init_idle_task(struct task_struct *t, int cpu) { }

static inline int register_ftrace_graph(trace_func_graph_ret_t retfunc,
			  trace_func_graph_ent_t entryfunc)
{
	return -1;
}
static inline void unregister_ftrace_graph(void) { }

static inline int task_curr_ret_stack(struct task_struct *tsk)
{
	return -1;
}

static inline void pause_graph_tracing(void) { }
static inline void unpause_graph_tracing(void) { }
#endif /* CONFIG_FUNCTION_GRAPH_TRACER */

#ifdef CONFIG_TRACING

/* flags for current->trace */
enum {
	TSK_TRACE_FL_TRACE_BIT	= 0,
	TSK_TRACE_FL_GRAPH_BIT	= 1,
};
enum {
	TSK_TRACE_FL_TRACE	= 1 << TSK_TRACE_FL_TRACE_BIT,
	TSK_TRACE_FL_GRAPH	= 1 << TSK_TRACE_FL_GRAPH_BIT,
};

static inline void set_tsk_trace_trace(struct task_struct *tsk)
{
	set_bit(TSK_TRACE_FL_TRACE_BIT, &tsk->trace);
}

static inline void clear_tsk_trace_trace(struct task_struct *tsk)
{
	clear_bit(TSK_TRACE_FL_TRACE_BIT, &tsk->trace);
}

static inline int test_tsk_trace_trace(struct task_struct *tsk)
{
	return tsk->trace & TSK_TRACE_FL_TRACE;
}

static inline void set_tsk_trace_graph(struct task_struct *tsk)
{
	set_bit(TSK_TRACE_FL_GRAPH_BIT, &tsk->trace);
}

static inline void clear_tsk_trace_graph(struct task_struct *tsk)
{
	clear_bit(TSK_TRACE_FL_GRAPH_BIT, &tsk->trace);
}

static inline int test_tsk_trace_graph(struct task_struct *tsk)
{
	return tsk->trace & TSK_TRACE_FL_GRAPH;
}

enum ftrace_dump_mode;

extern enum ftrace_dump_mode ftrace_dump_on_oops;
extern int tracepoint_printk;

extern void disable_trace_on_warning(void);
extern int __disable_trace_on_warning;

#ifdef CONFIG_PREEMPT
#define INIT_TRACE_RECURSION		.trace_recursion = 0,
#endif

#else /* CONFIG_TRACING */
static inline void  disable_trace_on_warning(void) { }
#endif /* CONFIG_TRACING */

#ifndef INIT_TRACE_RECURSION
#define INIT_TRACE_RECURSION
#endif

#ifdef CONFIG_FTRACE_SYSCALLS

unsigned long arch_syscall_addr(int nr);

#endif /* CONFIG_FTRACE_SYSCALLS */

#endif /* _LINUX_FTRACE_H */<|MERGE_RESOLUTION|>--- conflicted
+++ resolved
@@ -603,10 +603,7 @@
 
 extern int skip_trace(unsigned long ip);
 extern void ftrace_module_init(struct module *mod);
-<<<<<<< HEAD
-=======
 extern void ftrace_module_enable(struct module *mod);
->>>>>>> b562e44f
 extern void ftrace_release_mod(struct module *mod);
 
 extern void ftrace_disable_daemon(void);
